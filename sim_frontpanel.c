--- conflicted
+++ resolved
@@ -1,2349 +1,2341 @@
-/* sim_frontpanel.c: simulator frontpanel API
-
-   Copyright (c) 2015, Mark Pizzolato
-
-   Permission is hereby granted, free of charge, to any person obtaining a
-   copy of this software and associated documentation files (the "Software"),
-   to deal in the Software without restriction, including without limitation
-   the rights to use, copy, modify, merge, publish, distribute, sublicense,
-   and/or sell copies of the Software, and to permit persons to whom the
-   Software is furnished to do so, subject to the following conditions:
-
-   The above copyright notice and this permission notice shall be included in
-   all copies or substantial portions of the Software.
-
-   THE SOFTWARE IS PROVIDED "AS IS", WITHOUT WARRANTY OF ANY KIND, EXPRESS OR
-   IMPLIED, INCLUDING BUT NOT LIMITED TO THE WARRANTIES OF MERCHANTABILITY,
-   FITNESS FOR A PARTICULAR PURPOSE AND NONINFRINGEMENT.  IN NO EVENT SHALL
-   MARK PIZZOLATO BE LIABLE FOR ANY CLAIM, DAMAGES OR OTHER LIABILITY, WHETHER
-   IN AN ACTION OF CONTRACT, TORT OR OTHERWISE, ARISING FROM, OUT OF OR IN
-   CONNECTION WITH THE SOFTWARE OR THE USE OR OTHER DEALINGS IN THE SOFTWARE.
-
-   Except as contained in this notice, the name of Mark Pizzolato shall not be
-   used in advertising or otherwise to promote the sale, use or other dealings
-   in this Software without prior written authorization from Mark Pizzolato.
-
-   05-Feb-15    MP      Initial implementation
-   01-Apr-15    MP      Added register indirect, mem_examine and mem_deposit
-   03-Apr-15    MP      Added logic to pass simulator startup messages in
-                        panel error text if the connection to the simulator
-                        shuts down while it is starting.
-   04-Apr-15    MP      Added mount and dismount routines to connect and 
-                        disconnect removable media
-
-   This module provides interface between a front panel application and a simh
-   simulator.  Facilities provide ways to gather information from and to 
-   observe and control the state of a simulator.
-
-*/
-
-#ifdef  __cplusplus
-extern "C" {
-#endif
-
-#include "sim_frontpanel.h"
-
-#include <stdio.h>
-#include <stdarg.h>
-#include <string.h>
-#include <ctype.h>
-#include <stdlib.h>
-#include <sys/stat.h>
-#include <errno.h>
-#include <signal.h>
-#include <pthread.h>
-
-#include "sim_sock.h"
-
-#if defined(_WIN32)
-#include <process.h>
-#include <windows.h>
-#define sleep(n) Sleep(n*1000)
-#define msleep(n) Sleep(n)
-#define strtoull _strtoui64
-#define CLOCK_REALTIME 0
-int clock_gettime(int clk_id, struct timespec *tp)
-{
-unsigned long long now, unixbase;
-
-unixbase = 116444736;
-unixbase *= 1000000000;
-GetSystemTimeAsFileTime((FILETIME*)&now);
-now -= unixbase;
-tp->tv_sec = (long)(now/10000000);
-tp->tv_nsec = (now%10000000)*100;
-return 0;
-}
-#else /* NOT _WIN32 */
-#include <unistd.h>
-#define msleep(n) usleep(1000*n)
-#include <sys/wait.h>
-#if defined (__APPLE__)
-#define HAVE_STRUCT_TIMESPEC 1   /* OSX defined the structure but doesn't tell us */
-#endif
-
-/* on HP-UX, CLOCK_REALTIME is enum, not preprocessor define */
-#if !defined(CLOCK_REALTIME) && !defined(__hpux)
-#define CLOCK_REALTIME 1
-#define NEED_CLOCK_GETTIME 1
-#if !defined(HAVE_STRUCT_TIMESPEC)
-#define HAVE_STRUCT_TIMESPEC 1
-#if !defined(_TIMESPEC_DEFINED)
-#define _TIMESPEC_DEFINED
-struct timespec {
-    long   tv_sec;
-    long   tv_nsec;
-};
-#endif /* _TIMESPEC_DEFINED */
-#endif /* HAVE_STRUCT_TIMESPEC */
-#if defined(NEED_CLOCK_GETTIME)
-int clock_gettime(int clk_id, struct timespec *tp)
-{
-struct timeval cur;
-struct timezone foo;
-
-gettimeofday (&cur, &foo);
-tp->tv_sec = cur.tv_sec;
-tp->tv_nsec = cur.tv_usec*1000;
-return 0;
-}
-#endif /* defined(NEED_CLOCK_GETTIME) */
-#endif /* !defined(CLOCK_REALTIME) && !defined(__hpux) */
-
-#endif /* NOT _WIN32 */
-
-typedef struct {
-    char *name;
-    char *device_name;
-    void *addr;
-    size_t size;
-    int indirect;
-    size_t element_count;
-    int *bits;
-    size_t bit_count;
-    } REG;
-
-struct PANEL {
-    PANEL                   *parent;        /* Device Panels can have parent panels */
-    char                    *path;          /* simulator path */
-    char                    *config;
-    char                    *device_name;   /* device name */
-    char                    *temp_config;
-    char                    hostport[64];
-    size_t                  device_count;
-    PANEL                   **devices;
-    SOCKET                  sock;
-    size_t                  reg_count;
-    REG                     *regs;
-    char                    *reg_query;
-    int                     new_register;
-    size_t                  reg_query_size;
-    unsigned long long      array_element_data;
-    OperationalState        State;
-    unsigned long long      simulation_time;
-    pthread_mutex_t         lock;
-    pthread_t               io_thread;
-    int                     io_thread_running;
-    pthread_mutex_t         io_lock;
-    pthread_mutex_t         io_send_lock;
-    pthread_mutex_t         io_command_lock;
-    int                     command_count;
-    int                     io_reg_query_pending;
-    int                     io_waiting;
-    char                    *io_response;
-    size_t                  io_response_data;
-    size_t                  io_response_size;
-    pthread_cond_t          io_done;
-    pthread_cond_t          startup_cond;
-    PANEL_DISPLAY_PCALLBACK callback;
-    pthread_t               callback_thread;
-    int                     callback_thread_running;
-    void                    *callback_context;
-    int                     usecs_between_callbacks;
-    unsigned int            sample_frequency;
-    unsigned int            sample_depth;
-    int                     debug;
-    char                    *simulator_version;
-    int                     radix;
-    FILE                    *Debug;
-#if defined(_WIN32)
-    HANDLE                  hProcess;
-#else
-    pid_t                   pidProcess;
-#endif
-    };
-
-static const char *sim_prompt = "sim> ";
-static const char *register_repeat_prefix = "repeat every ";
-static const char *register_repeat_stop = "repeat stop";
-static const char *register_repeat_stop_all = "repeat stop all";
-static const char *register_repeat_units = " usecs ";
-static const char *register_get_prefix = "show time";
-static const char *register_collect_prefix = "collect ";
-static const char *register_collect_mid1 = " samples every ";
-static const char *register_collect_mid2 = " cycles ";
-static const char *register_get_postfix = "sampleout";
-static const char *register_get_echo = "# REGISTERS-DONE";
-static const char *register_repeat_echo = "# REGISTERS-REPEAT-DONE";
-static const char *register_dev_echo = "# REGISTERS-FOR-DEVICE:";
-static const char *register_ind_echo = "# REGISTER-INDIRECT:";
-static const char *command_status = "ECHO Status:%STATUS%-%TSTATUS%";
-static const char *command_done_echo = "# COMMAND-DONE";
-static int little_endian;
-static void *_panel_reader(void *arg);
-static void *_panel_callback(void *arg);
-static void sim_panel_set_error (const char *fmt, ...);
-
-
-#define TN_IAC          0xFFu /* -1 */                  /* protocol delim */
-#define TN_DONT         0xFEu /* -2 */                  /* dont */
-#define TN_DO           0xFDu /* -3 */                  /* do */
-#define TN_WONT         0xFCu /* -4 */                  /* wont */
-#define TN_WILL         0xFBu /* -5 */                  /* will */
-
-#define TN_BIN            0                             /* bin */
-#define TN_ECHO           1                             /* echo */
-#define TN_SGA            3                             /* sga */
-#define TN_CR           015                             /* carriage return */
-#define TN_LF           012                             /* line feed */
-#define TN_LINE          34                             /* line mode */
-
-static unsigned char mantra[] = {
-    TN_IAC, TN_WILL, TN_LINE,
-    TN_IAC, TN_WILL, TN_SGA,
-    TN_IAC, TN_WILL, TN_ECHO,
-    TN_IAC, TN_WILL, TN_BIN,
-    TN_IAC, TN_DO, TN_BIN
-    };
-
-static void *
-_panel_malloc (size_t size)
-{
-void *p = malloc (size);
-
-if (p == NULL)
-    sim_panel_set_error ("Out of Memory");
-return p;
-}
-
-/* Allow compiler to help validate printf style format arguments */
-#if !defined __GNUC__
-#define GCC_FMT_ATTR(n, m)
-#endif
-#if !defined(GCC_FMT_ATTR)
-#define GCC_FMT_ATTR(n, m) __attribute__ ((format (__printf__, n, m)))
-#endif
-
-static void __panel_debug (PANEL *p, int dbits, const char *fmt, const char *buf, int bufsize, ...) GCC_FMT_ATTR(3, 6);
-#define _panel_debug(p, dbits, fmt, buf, bufsize, ...) do { if (p && p->Debug && ((dbits) & p->debug)) __panel_debug (p, dbits, fmt, buf, bufsize, ##__VA_ARGS__);} while (0)
-
-static void __panel_debug (PANEL *p, int dbits, const char *fmt, const char *buf, int bufsize, ...)
-{
-if (p && p->Debug && (dbits & p->debug)) {
-    int i;
-    struct timespec time_now;
-    va_list arglist;
-    char timestamp[32];
-    size_t obufsize = 10240 + 8*bufsize;
-    char *obuf = (char *)_panel_malloc (obufsize);
-
-    clock_gettime(CLOCK_REALTIME, &time_now);
-    sprintf (timestamp, "%lld.%03d ", (long long)(time_now.tv_sec), (int)(time_now.tv_nsec/1000000));
-    
-    va_start (arglist, bufsize);
-    vsnprintf (obuf, obufsize - 1, fmt, arglist);
-    va_end (arglist);
-
-    
-    for (i=0; i<bufsize; ++i) {
-        switch ((unsigned char)buf[i]) {
-            case TN_CR:
-                sprintf (&obuf[strlen (obuf)], "_TN_CR_");
-                break;
-            case TN_LF:
-                sprintf (&obuf[strlen (obuf)], "_TN_LF_");
-                break;
-            case TN_IAC:
-                sprintf (&obuf[strlen (obuf)], "_TN_IAC_");
-                switch ((unsigned char)buf[i+1]) {
-                    case TN_IAC:
-                        sprintf (&obuf[strlen (obuf)], "_TN_IAC_"); ++i;
-                        break;
-                    case TN_DONT:
-                        sprintf (&obuf[strlen (obuf)], "_TN_DONT_"); ++i;
-                        break;
-                    case TN_DO:
-                        sprintf (&obuf[strlen (obuf)], "_TN_DO_"); ++i;
-                        break;
-                    case TN_WONT:
-                        sprintf (&obuf[strlen (obuf)], "_TN_WONT_"); ++i;
-                        break;
-                    case TN_WILL:
-                        sprintf (&obuf[strlen (obuf)], "_TN_WILL_"); ++i;
-                        break;
-                    default:
-                        sprintf (&obuf[strlen (obuf)], "_0x%02X_", (unsigned char)buf[i+1]); ++i;
-                        break;
-                    }
-                switch ((unsigned char)buf[i+1]) {
-                    case TN_BIN:
-                        sprintf (&obuf[strlen (obuf)], "_TN_BIN_"); ++i;
-                        break;
-                    case TN_ECHO:
-                        sprintf (&obuf[strlen (obuf)], "_TN_ECHO_"); ++i;
-                        break;
-                    case TN_SGA:
-                        sprintf (&obuf[strlen (obuf)], "_TN_SGA_"); ++i;
-                        break;
-                    case TN_LINE:
-                        sprintf (&obuf[strlen (obuf)], "_TN_LINE_"); ++i;
-                        break;
-                    default:
-                        sprintf (&obuf[strlen (obuf)], "_0x%02X_", (unsigned char)buf[i+1]); ++i;
-                        break;
-                    }
-                    break;
-            default:
-                if (isprint((u_char)buf[i]))
-                    sprintf (&obuf[strlen (obuf)], "%c", buf[i]);
-                else {
-                    sprintf (&obuf[strlen (obuf)], "_");
-                    if ((buf[i] >= 1) && (buf[i] <= 26))
-                        sprintf (&obuf[strlen (obuf)], "^%c", 'A' + buf[i] - 1);
-                    else
-                        sprintf (&obuf[strlen (obuf)], "\\%03o", (u_char)buf[i]);
-                    sprintf (&obuf[strlen (obuf)], "_");
-                    }
-                break;
-            }
-        }
-    fprintf(p->Debug, "%s%s\n", timestamp, obuf);
-    free (obuf);
-    }
-}
-
-void
-sim_panel_set_debug_file (PANEL *panel, const char *debug_file)
-{
-if (!panel)
-    return;
-panel->Debug = fopen(debug_file, "w");
-setvbuf (panel->Debug, NULL, _IOFBF, 65536);
-}
-
-void
-sim_panel_set_debug_mode (PANEL *panel, int debug_bits)
-{
-if (panel)
-    panel->debug = debug_bits;
-}
-
-void
-sim_panel_flush_debug (PANEL *panel)
-{
-if (!panel)
-    return;
-if (panel->Debug)
-    fflush (panel->Debug);
-}
-
-
-static int
-_panel_send (PANEL *p, const char *msg, int len)
-{
-int sent = 0;
-
-if (p->sock == INVALID_SOCKET) {
-    sim_panel_set_error ("Invalid Socket for write");
-    p->State = Error;
-    return -1;
-    }
-pthread_mutex_lock (&p->io_send_lock);
-while (len) {
-    int bsent = sim_write_sock (p->sock, msg, len);
-    if (bsent < 0) {
-        sim_panel_set_error ("%s", sim_get_err_sock("Error writing to socket"));
-        p->State = Error;
-        pthread_mutex_unlock (&p->io_send_lock);
-        return bsent;
-        }
-    _panel_debug (p, DBG_XMT, "Sent %d bytes: ", msg, bsent, bsent);
-    len -= bsent;
-    msg += bsent;
-    sent += bsent;
-    }
-pthread_mutex_unlock (&p->io_send_lock);
-return sent;
-}
-
-static int
-_panel_sendf (PANEL *p, int *completion_status, char **response, const char *fmt, ...);
-
-static int
-_panel_register_query_string (PANEL *panel, char **buf, size_t *buf_size)
-{
-size_t i, j, buf_data, buf_needed = 0, reg_count = 0, bit_reg_count = 0;
-const char *dev;
-
-pthread_mutex_lock (&panel->io_lock);
-buf_needed = 2 + strlen (register_get_prefix);  /* SHOW TIME */
-for (i=0; i<panel->reg_count; i++) {
-    if (panel->regs[i].bits)
-        ++bit_reg_count;
-    else {
-        ++reg_count;
-        buf_needed += 9 + strlen (panel->regs[i].name) + (panel->regs[i].device_name ? strlen (panel->regs[i].device_name) : 0);
-        if (panel->regs[i].element_count > 0)
-            buf_needed += 4 + 6 /* 6 digit register array index */;
-        if (panel->regs[i].indirect)
-            buf_needed += 12 + strlen (register_ind_echo) + strlen (panel->regs[i].name);
-        }
-    }
-if (bit_reg_count)
-    buf_needed += 2 + strlen (register_get_postfix);
-buf_needed += 10 + strlen (register_get_echo); /* # REGISTERS-DONE */
-if (buf_needed > *buf_size) {
-    free (*buf);
-    *buf = (char *)_panel_malloc (buf_needed);
-    if (!*buf) {
-        panel->State = Error;
-        pthread_mutex_unlock (&panel->io_lock);
-        return -1;
-        }
-    *buf_size = buf_needed;
-    }
-buf_data = 0;
-if (reg_count) {
-    sprintf (*buf + buf_data, "%s\r", register_get_prefix);
-    buf_data += strlen (*buf + buf_data);
-    }
-dev = "";
-for (i=j=0; i<panel->reg_count; i++) {
-    const char *reg_dev = panel->regs[i].device_name ? panel->regs[i].device_name : "";
-
-    if ((panel->regs[i].indirect) || (panel->regs[i].bits))
-        continue;
-    if (strcmp (dev, reg_dev)) {/* devices are different */
-        char *tbuf;
-
-        buf_needed += 4 + strlen (register_dev_echo) + strlen (reg_dev);   /* # REGISTERS-for-DEVICE:XXX */
-        tbuf = (char *)_panel_malloc (buf_needed);
-        if (tbuf == NULL) {
-            panel->State = Error;
-            pthread_mutex_unlock (&panel->io_lock);
-            return -1;
-            }
-        strcpy (tbuf, *buf);
-        free (*buf);
-        *buf = tbuf;
-        sprintf (*buf + buf_data, "%s%s%s\r", (i == 0)? "" : "\r", register_dev_echo, reg_dev);
-        buf_data += strlen (*buf + buf_data);
-        dev = reg_dev;
-        j = 0;
-        *buf_size = buf_needed;
-        }
-    if (panel->regs[i].element_count == 0) {
-        if (j == 0)
-            sprintf (*buf + buf_data, "E -H %s %s", dev, panel->regs[i].name);
-        else
-            sprintf (*buf + buf_data, ",%s", panel->regs[i].name);
-        }
-    else {
-        if (j == 0)
-            sprintf (*buf + buf_data, "E -H %s %s[0:%d]", dev, panel->regs[i].name, (int)(panel->regs[i].element_count-1));
-        else
-            sprintf (*buf + buf_data, ",%s[0:%d]", panel->regs[i].name, (int)(panel->regs[i].element_count-1));
-        }
-    ++j;
-    buf_data += strlen (*buf + buf_data);
-    }
-if (buf_data && ((*buf)[buf_data-1] != '\r')) {
-    strcpy (*buf + buf_data, "\r");
-    buf_data += strlen (*buf + buf_data);
-    }
-for (i=j=0; i<panel->reg_count; i++) {
-    const char *reg_dev = panel->regs[i].device_name ? panel->regs[i].device_name : "";
-
-    if ((!panel->regs[i].indirect) || (panel->regs[i].bits))
-        continue;
-    sprintf (*buf + buf_data, "%s%s\rE -H %s %s,$\r", register_ind_echo, panel->regs[i].name, reg_dev, panel->regs[i].name);
-    buf_data += strlen (*buf + buf_data);
-    }
-if (bit_reg_count) {
-    strcpy (*buf + buf_data, register_get_postfix);
-    buf_data += strlen (*buf + buf_data);
-    strcpy (*buf + buf_data, "\r");
-    buf_data += strlen (*buf + buf_data);
-    }
-strcpy (*buf + buf_data, register_get_echo);
-buf_data += strlen (*buf + buf_data);
-strcpy (*buf + buf_data, "\r");
-buf_data += strlen (*buf + buf_data);
-*buf_size = buf_data;
-pthread_mutex_unlock (&panel->io_lock);
-return 0;
-}
-
-static int
-_panel_establish_register_bits_collection (PANEL *panel)
-{
-size_t i, buf_data, buf_needed = 0, reg_count = 0, bit_reg_count = 0;
-int cmd_stat, bits_count = 0;
-char *buf, *response = NULL;
-
-pthread_mutex_lock (&panel->io_lock);
-for (i=0; i<panel->reg_count; i++) {
-    if (panel->regs[i].bits)
-        buf_needed += 9 + strlen (panel->regs[i].name) + (panel->regs[i].device_name ? strlen (panel->regs[i].device_name) : 0);
-    }
-buf = (char *)_panel_malloc (buf_needed);
-if (!buf) {
-    panel->State = Error;
-    pthread_mutex_unlock (&panel->io_lock);
-    return -1;
-    }
-*buf = '\0';
-buf_data = 0;
-for (i=0; i<panel->reg_count; i++) {
-    if (panel->regs[i].bits) {
-        ++bits_count;
-        sprintf (buf + buf_data, "%s%s", (bits_count != 1) ? "," : "", panel->regs[i].indirect ? "-I " : "");
-        buf_data += strlen (buf + buf_data);
-        if (panel->regs[i].device_name) {
-            sprintf (buf + buf_data, "%s ", panel->regs[i].device_name);
-            buf_data += strlen (buf + buf_data);
-            }
-        sprintf (buf + buf_data, "%s", panel->regs[i].name);
-        buf_data += strlen (buf + buf_data);
-        }
-    }
-pthread_mutex_unlock (&panel->io_lock);
-if (_panel_sendf (panel, &cmd_stat, &response, "%s%u%s%u%s%s\r", register_collect_prefix, panel->sample_depth, 
-                                                                 register_collect_mid1, panel->sample_frequency,
-                                                                 register_collect_mid2, buf)) {
-    sim_panel_set_error ("Error establishing bit data collection:%s", response);
-    free (response);
-    free (buf);
-    return -1;
-    }
-free (response);
-free (buf);
-return 0;
-}
-
-static PANEL **panels = NULL;
-static int panel_count = 0;
-
-static void
-_panel_cleanup (void)
-{
-while (panel_count)
-    sim_panel_destroy (*panels);
-}
-
-static void
-_panel_register_panel (PANEL *p)
-{
-++panel_count;
-panels = (PANEL **)realloc (panels, sizeof(*panels)*panel_count);
-panels[panel_count-1] = p;
-if (panel_count == 1)
-    atexit (&_panel_cleanup);
-}
-
-static void
-_panel_deregister_panel (PANEL *p)
-{
-int i;
-
-for (i=0; i<panel_count; i++) {
-    if (panels[i] == p) {
-        int j;
-        for (j=i+1; j<panel_count; j++) 
-            panels[j-1] = panels[j];
-        --panel_count;
-        if (panel_count == 0) {
-            free (panels);
-            panels = NULL;
-            }
-        break;
-        }
-    }
-}
-
-
-static PANEL *
-_sim_panel_create (const char *sim_path,
-                   const char *sim_config,
-                   size_t device_panel_count,
-                   PANEL *simulator_panel,
-                   const char *device_name,
-                   const char *debug_file)
-{
-PANEL *p = NULL;
-FILE *fIn = NULL;
-FILE *fOut = NULL;
-struct stat statb;
-char *buf = NULL;
-int port;
-int cmd_stat;
-size_t i, device_num;
-char hostport[64];
-union {int i; char c[sizeof (int)]; } end_test;
-
-if (simulator_panel) {
-    for (device_num=0; device_num < simulator_panel->device_count; ++device_num)
-        if (simulator_panel->devices[device_num] == NULL)
-            break;
-    if (device_num == simulator_panel->device_count) {
-        sim_panel_set_error ("No free panel devices slots available %s simulator.  All %d slots are used.", simulator_panel->path, (int)simulator_panel->device_count);
-        return NULL;
-        }
-    p = (PANEL *)_panel_malloc (sizeof(*p));
-    if (p == NULL)
-        goto Error_Return;
-    memset (p, 0, sizeof(*p));
-    p->device_name = (char *)_panel_malloc (1 + strlen (device_name));
-    if (p->device_name == NULL)
-        goto Error_Return;
-    strcpy (p->device_name, device_name);
-    p->parent = simulator_panel;
-    strcpy (p->hostport, simulator_panel->hostport);
-    p->sock = INVALID_SOCKET;
-    }
-else {
-    end_test.i = 1;                             /* test endian-ness */
-    little_endian = (end_test.c[0] != 0);
-    sim_init_sock ();
-    for (port=1024; port < 2048; port++) {
-        SOCKET sock;
-
-        sprintf (hostport, "%d", port);
-        sock = sim_connect_sock_ex (NULL, hostport, NULL, NULL, SIM_SOCK_OPT_NODELAY | SIM_SOCK_OPT_BLOCKING);
-        if (sock != INVALID_SOCKET) {
-            int sta = 0;
-            while (!sta) {
-                msleep (10);
-                sta = sim_check_conn (sock, 1);
-                }
-            sim_close_sock (sock);
-            if (sta == -1)
-                break;
-            }
-        else
-            break;
-        }
-    if (stat (sim_config, &statb) < 0) {
-        sim_panel_set_error ("Can't stat simulator configuration '%s': %s", sim_config, strerror(errno));
-        goto Error_Return;
-        }
-    buf = (char *)_panel_malloc (statb.st_size+1);
-    if (buf == NULL)
-        goto Error_Return;
-    buf[statb.st_size] = '\0';
-    p = (PANEL *)_panel_malloc (sizeof(*p));
-    if (p == NULL)
-        goto Error_Return;
-    memset (p, 0, sizeof(*p));
-    p->sock = INVALID_SOCKET;
-    p->path = (char *)_panel_malloc (strlen (sim_path) + 1);
-    if (p->path == NULL)
-        goto Error_Return;
-    strcpy (p->path, sim_path);
-    p->config = (char *)_panel_malloc (strlen (sim_config) + 1);
-    if (p->config == NULL)
-        goto Error_Return;
-    strcpy (p->config, sim_config);
-    fIn = fopen (sim_config, "r");
-    if (fIn == NULL) {
-        sim_panel_set_error ("Can't open configuration file '%s': %s", sim_config, strerror(errno));
-        goto Error_Return;
-        }
-    p->temp_config = (char *)_panel_malloc (strlen (sim_config) + 40);
-    if (p->temp_config == NULL)
-        goto Error_Return;
-    sprintf (p->temp_config, "%s-Panel-%d", sim_config, getpid());
-    fOut = fopen (p->temp_config, "w");
-    if (fOut == NULL) {
-        sim_panel_set_error ("Can't create temporary configuration file '%s': %s", p->temp_config, strerror(errno));
-        goto Error_Return;
-        }
-    fprintf (fOut, "# Temporary FrontPanel generated simh configuration file\n");
-    fprintf (fOut, "# Original Configuration File: %s\n", p->config);
-    fprintf (fOut, "# Simulator Path: %s\n", sim_path);
-    while (fgets (buf, statb.st_size, fIn))
-        fputs (buf, fOut);
-    free (buf);
-    buf = NULL;
-    fclose (fIn);
-    fIn = NULL;
-    fprintf (fOut, "set remote notelnet\n");
-    if (device_panel_count)
-        fprintf (fOut, "set remote connections=%d\n", (int)device_panel_count+1);
-    fprintf (fOut, "set remote -u telnet=%s\n", hostport);
-    fprintf (fOut, "set remote master\n");
-    fprintf (fOut, "exit\n");
-    fclose (fOut);
-    fOut = NULL;
-    }
-if (debug_file) {
-    sim_panel_set_debug_file (p, debug_file);
-    sim_panel_set_debug_mode (p, DBG_XMT|DBG_RCV);
-    _panel_debug (p, DBG_XMT|DBG_RCV, "Creating Simulator Process %s\n", NULL, 0, sim_path);
-
-    if (stat (p->temp_config, &statb) < 0) {
-        sim_panel_set_error ("Can't stat temporary simulator configuration '%s': %s", p->temp_config, strerror(errno));
-        goto Error_Return;
-        }
-    buf = (char *)_panel_malloc (statb.st_size+1);
-    if (buf == NULL)
-        goto Error_Return;
-    buf[statb.st_size] = '\0';
-    fIn = fopen (p->temp_config, "r");
-    if (fIn == NULL) {
-        sim_panel_set_error ("Can't open temporary configuration file '%s': %s", p->temp_config, strerror(errno));
-        goto Error_Return;
-        }
-    _panel_debug (p, DBG_XMT|DBG_RCV, "Using Temporary Configuration File '%s' containing:", NULL, 0, p->temp_config);
-    i = 0;
-    while (fgets (buf, statb.st_size, fIn)) {
-        ++i;
-        buf[strlen(buf) - 1] = '\0';
-        _panel_debug (p, DBG_XMT|DBG_RCV, "Line %2d: %s", NULL, 0, (int)i, buf);
-        }
-    free (buf);
-    buf = NULL;
-    fclose (fIn);
-    fIn = NULL;
-    }
-if (!simulator_panel) {
-#if defined(_WIN32)
-    char cmd[2048];
-    PROCESS_INFORMATION ProcessInfo;
-    STARTUPINFO StartupInfo;
-
-    sprintf(cmd, "%s%s%s %s%s%s", strchr (sim_path, ' ') ? "\"" : "", sim_path, strchr (sim_path, ' ') ? "\"" : "", strchr (p->temp_config, ' ') ? "\"" : "", p->temp_config, strchr (p->temp_config, ' ') ? "\"" : "");
-
-    memset (&ProcessInfo, 0, sizeof(ProcessInfo));
-    memset (&StartupInfo, 0, sizeof(StartupInfo));
-<<<<<<< HEAD
-	/* TODO: Put back the commented code below */
-    //StartupInfo.dwFlags = STARTF_USESTDHANDLES;
-    //StartupInfo.hStdInput = INVALID_HANDLE_VALUE;
-    //StartupInfo.hStdOutput = INVALID_HANDLE_VALUE;
-    //StartupInfo.hStdError = INVALID_HANDLE_VALUE;
-    if (CreateProcessA(NULL, cmd, NULL, NULL, FALSE, CREATE_NEW_CONSOLE /*CREATE_NO_WINDOW*/, NULL, NULL, &StartupInfo, &ProcessInfo)) {
-=======
-    StartupInfo.dwFlags = STARTF_USESTDHANDLES;
-    StartupInfo.hStdInput = INVALID_HANDLE_VALUE;
-    StartupInfo.hStdOutput = INVALID_HANDLE_VALUE;
-    StartupInfo.hStdError = INVALID_HANDLE_VALUE;
-    if (CreateProcessA(NULL, cmd, NULL, NULL, FALSE, CREATE_NEW_CONSOLE/*CREATE_NO_WINDOW*/, NULL, NULL, &StartupInfo, &ProcessInfo)) {
->>>>>>> 6724b867
-        CloseHandle (ProcessInfo.hThread);
-        p->hProcess = ProcessInfo.hProcess;
-        }
-    else { /* Creation Problem */
-        sim_panel_set_error ("CreateProcess Error: %d", GetLastError());
-        goto Error_Return;
-        }
-#else
-    p->pidProcess = fork();
-    if (p->pidProcess == 0) {
-        close (0); close (1); close (2);        /* make sure not to pass the open standard handles */
-        dup (dup (open ("/dev/null", O_RDWR))); /* open standard handles to /dev/null */
-        if (execlp (sim_path, sim_path, p->temp_config, NULL, NULL)) {
-            perror ("execl");
-            exit(errno);
-            }
-        }
-    if (p->pidProcess < 0) {
-        p->pidProcess = 0;
-        sim_panel_set_error ("fork() Error: %s", strerror(errno));
-        goto Error_Return;
-        }
-#endif
-    strcpy (p->hostport, hostport);
-    }
-for (i=0; i<100; i++) {          /* Allow up to 10 seconds waiting for simulator to start up */
-    p->sock = sim_connect_sock_ex (NULL, p->hostport, NULL, NULL, SIM_SOCK_OPT_NODELAY | SIM_SOCK_OPT_BLOCKING);
-    if (p->sock == INVALID_SOCKET)
-        msleep (100);
-    else
-        break;
-    }
-if (p->sock == INVALID_SOCKET) {
-    if (simulator_panel) {
-        sim_panel_set_error ("Can't connect to simulator Remote Console on port %s", p->hostport);
-        }
-    else {
-        if (stat (sim_path, &statb) < 0)
-            sim_panel_set_error ("Can't stat simulator '%s': %s", sim_path, strerror(errno));
-        else
-            sim_panel_set_error ("Can't connect to the %s simulator Remote Console on port %s, the simulator process may not have started or the simulator binary can't be found", sim_path, p->hostport);
-        }
-    goto Error_Return;
-    }
-_panel_debug (p, DBG_XMT|DBG_RCV, "Connected to simulator on %s after %dms\n", NULL, 0, p->hostport, (int)i*100);
-pthread_mutex_init (&p->io_lock, NULL);
-pthread_mutex_init (&p->io_send_lock, NULL);
-pthread_mutex_init (&p->io_command_lock, NULL);
-pthread_cond_init (&p->io_done, NULL);
-pthread_cond_init (&p->startup_cond, NULL);
-if (sizeof(mantra) != _panel_send (p, (char *)mantra, sizeof(mantra))) {
-    sim_panel_set_error ("Error sending Telnet mantra (options): %s", sim_get_err_sock ("send"));
-    goto Error_Return;
-    }
-if (1) {
-    pthread_attr_t attr;
-
-    pthread_attr_init(&attr);
-    pthread_attr_setscope(&attr, PTHREAD_SCOPE_SYSTEM);
-    pthread_mutex_lock (&p->io_lock);
-    p->io_thread_running = 0;
-    pthread_create (&p->io_thread, &attr, _panel_reader, (void *)p);
-    pthread_attr_destroy(&attr);
-    while (!p->io_thread_running)
-        pthread_cond_wait (&p->startup_cond, &p->io_lock); /* Wait for thread to stabilize */
-    pthread_mutex_unlock (&p->io_lock);
-    pthread_cond_destroy (&p->startup_cond);
-    }
-if (simulator_panel) {
-    simulator_panel->devices[device_num] = p;
-    }
-else {
-    if (device_panel_count) {
-        p->devices = (PANEL **)_panel_malloc (device_panel_count*sizeof(*p->devices));
-        if (p->devices == NULL)
-            goto Error_Return;
-        memset (p->devices, 0, device_panel_count*sizeof(*p->devices));
-        p->device_count = device_panel_count;
-        }
-    if (p->State == Error)
-        goto Error_Return;
-    /* Validate sim_frontpanel API version */
-    if (_panel_sendf (p, &cmd_stat, &p->simulator_version, "SHOW VERSION\r"))
-        goto Error_Return;
-    if (1) {
-        int api_version = 0;
-        char *c = strstr (p->simulator_version, "FrontPanel API Version");
-
-        if ((!c) ||
-            (1 != sscanf (c, "FrontPanel API Version %d", &api_version)) ||
-            (api_version != SIM_FRONTPANEL_VERSION)) {
-            sim_panel_set_error ("Inconsistent sim_frontpanel API version %d in simulator.  Version %d needed.-", api_version, SIM_FRONTPANEL_VERSION);
-            goto Error_Return;
-            }
-        }
-    if (1) {
-        char *radix = NULL;
-
-        if (_panel_sendf (p, &cmd_stat, &radix, "SHOW %s RADIX\r", p->device_name ? p->device_name : "")) {
-            free (radix);
-            goto Error_Return;
-            }
-        sscanf (radix, "Radix=%d", &p->radix);
-        free (radix);
-        if ((p->radix != 16) && (p->radix != 8)) {
-            sim_panel_set_error ("Unsupported Radix: %d%s%s.", p->radix, p->device_name ? " on device " : "", p->device_name ? p->device_name : "");
-            goto Error_Return;
-            }
-        }
-    }
-_panel_register_panel (p);
-return p;
-
-Error_Return:
-if (fIn)
-    fclose (fIn);
-if (fOut) {
-    fclose (fOut);
-    remove (p->temp_config);
-    }
-if (buf)
-    free (buf);
-if (1) {
-    const char *err = sim_panel_get_error();
-    char *errbuf = (char *)_panel_malloc (1 + strlen (err));
-
-    strcpy (errbuf, err);               /* preserve error info while closing */
-    sim_panel_destroy (p);
-    sim_panel_set_error ("%s", errbuf);
-    free (errbuf);
-    }
-return NULL;
-}
-
-PANEL *
-sim_panel_start_simulator_debug (const char *sim_path,
-                                 const char *sim_config,
-                                 size_t device_panel_count,
-                                 const char *debug_file)
-{
-return _sim_panel_create (sim_path, sim_config, device_panel_count, NULL, NULL, debug_file);
-}
-
-PANEL *
-sim_panel_start_simulator (const char *sim_path,
-                           const char *sim_config,
-                           size_t device_panel_count)
-{
-return sim_panel_start_simulator_debug (sim_path, sim_config, device_panel_count, NULL);
-}
-
-PANEL *
-sim_panel_add_device_panel_debug (PANEL *simulator_panel,
-                                  const char *device_name,
-                                  const char *debug_file)
-{
-return _sim_panel_create (NULL, NULL, 0, simulator_panel, device_name, debug_file);
-}
-
-PANEL *
-sim_panel_add_device_panel (PANEL *simulator_panel,
-                            const char *device_name)
-{
-return sim_panel_add_device_panel_debug (simulator_panel, device_name, NULL);
-}
-
-int
-sim_panel_destroy (PANEL *panel)
-{
-REG *reg;
-
-if (panel) {
-    _panel_debug (panel, DBG_XMT|DBG_RCV, "Closing Panel %s\n", NULL, 0, panel->device_name? panel->device_name : panel->path);
-    if (panel->devices) {
-        size_t i;
-
-        for (i=0; i<panel->device_count; i++) {
-            if (panel->devices[i])
-                sim_panel_destroy (panel->devices[i]);
-            }
-        free (panel->devices);
-        panel->devices = NULL;
-        }
-
-    _panel_deregister_panel (panel);
-    free (panel->path);
-    free (panel->device_name);
-    free (panel->config);
-    if (panel->sock != INVALID_SOCKET) {
-        SOCKET sock = panel->sock;
-        int wait_count;
-
-        /* First, wind down the automatic register queries */
-        sim_panel_set_display_callback_interval (panel, NULL, NULL, 0);
-        /* Next, attempt a simulator shutdown only with the master panel */
-        if (panel->parent == NULL) {
-            if (panel->State == Run)
-                _panel_send (panel, "\005\r", 2);
-            _panel_send (panel, "EXIT\r", 5);
-            }
-        /* Wait for up to 2 seconds for a graceful shutdown */
-        for (wait_count=0; panel->io_thread_running && (wait_count<20); ++wait_count)
-            msleep (100);
-        /* Now close the socket which should stop a pending read that hasn't completed */
-        panel->sock = INVALID_SOCKET;
-        sim_close_sock (sock);
-        pthread_join (panel->io_thread, NULL);
-        pthread_mutex_destroy (&panel->io_lock);
-        pthread_mutex_destroy (&panel->io_send_lock);
-        pthread_mutex_destroy (&panel->io_command_lock);
-        pthread_cond_destroy (&panel->io_done);
-        }
-#if defined(_WIN32)
-    if (panel->hProcess) {
-        TerminateProcess (panel->hProcess, 0);
-        WaitForSingleObject (panel->hProcess, INFINITE);
-        CloseHandle (panel->hProcess);
-        }
-#else
-    if (panel->pidProcess) {
-        int status;
-
-        if (!kill (panel->pidProcess, 0)) {
-            kill (panel->pidProcess, SIGTERM);
-            msleep (200);
-            if (!kill (panel->pidProcess, 0))
-                kill (panel->pidProcess, SIGKILL);
-            }
-        waitpid (panel->pidProcess, &status, 0);
-        }
-#endif
-    if (panel->temp_config)
-        remove (panel->temp_config);
-    free (panel->temp_config);
-    reg = panel->regs;
-    while (panel->reg_count--) {
-        free (reg->name);
-        free (reg->device_name);
-        reg++;
-        }
-    free (panel->regs);
-    free (panel->reg_query);
-    free (panel->io_response);
-    free (panel->simulator_version);
-    if (panel->Debug)
-        fclose (panel->Debug);
-    sim_cleanup_sock ();
-    free (panel);
-    }
-return 0;
-}
-
-OperationalState
-sim_panel_get_state (PANEL *panel)
-{
-if (!panel)
-    return Halt;
-return panel->State;
-}
-
-static int
-_panel_add_register (PANEL *panel,
-                     const char *name,
-                     const char *device_name,
-                     size_t size,
-                     void *addr,
-                     int indirect,
-                     size_t element_count,
-                     int *bits,
-                     size_t bit_count)
-{
-REG *regs, *reg;
-char *response = NULL;
-size_t i;
-int cmd_stat;
-
-if (!panel || (panel->State == Error)) {
-    sim_panel_set_error ("Invalid Panel");
-    return -1;
-    }
-if (panel->State == Run) {
-    sim_panel_set_error ("Not Halted");
-    return -1;
-    }
-if ((bit_count != 0) && (panel->sample_depth == 0)) {
-    sim_panel_set_error ("sim_panel_set_sampling_parameters() must be called first");
-    return -1;
-    }
-regs = (REG *)_panel_malloc ((1 + panel->reg_count)*sizeof(*regs)); 
-if (regs == NULL) {
-    panel->State = Error;
-    return -1;
-    }
-pthread_mutex_lock (&panel->io_lock);
-memcpy (regs, panel->regs, panel->reg_count*sizeof(*regs));
-reg = &regs[panel->reg_count];
-memset (reg, 0, sizeof(*regs));
-reg->name = (char *)_panel_malloc (1 + strlen (name));
-if (reg->name == NULL) {
-    panel->State = Error;
-    free (regs);
-    return -1;
-    }
-strcpy (reg->name, name);
-reg->indirect = indirect;
-reg->addr = addr;
-reg->size = size;
-reg->element_count = element_count;
-reg->bits = bits;
-reg->bit_count = bit_count;
-for (i=0; i<strlen (reg->name); i++) {
-    if (islower (reg->name[i]))
-        reg->name[i] = toupper (reg->name[i]);
-    }
-if (device_name) {
-    reg->device_name = (char *)_panel_malloc (1 + strlen (device_name));
-    if (reg->device_name == NULL) {
-        free (reg->name);
-        panel->State = Error;
-        free (regs);
-        return -1;
-        }
-    strcpy (reg->device_name, device_name);
-    for (i=0; i<strlen (reg->device_name); i++) {
-        if (islower (reg->device_name[i]))
-            reg->device_name[i] = toupper (reg->device_name[i]);
-        }
-    }
-for (i=0; i<panel->reg_count; i++) {
-    char *t1 = (char *)_panel_malloc (2 + strlen (regs[i].name) + (regs[i].device_name? strlen (regs[i].device_name) : 0));
-    char *t2 = (char *)_panel_malloc (2 + strlen (reg->name) + (reg->device_name? strlen (reg->device_name) : 0));
-
-    if ((t1 == NULL) || (t2 == NULL)) {
-        free (t1);
-        free (t2);
-        free (reg->name);
-        free (reg->device_name);
-        panel->State = Error;
-        free (regs);
-        return -1;
-        }
-    sprintf (t1, "%s %s", regs[i].device_name ? regs[i].device_name : "", regs[i].name);
-    sprintf (t2, "%s %s", reg->device_name ? reg->device_name : "", reg->name);
-    if ((!strcmp (t1, t2)) && 
-        (reg->indirect == regs[i].indirect) && 
-        ((reg->bits == NULL) == (regs[i].bits == NULL))) {
-        sim_panel_set_error ("Duplicate Register Declaration");
-        free (t1);
-        free (t2);
-        free (reg->name);
-        free (reg->device_name);
-        free (regs);
-        return -1;
-        }
-    free (t1);
-    free (t2);
-    }
-pthread_mutex_unlock (&panel->io_lock);
-/* Validate existence of requested register/array */
-if (_panel_sendf (panel, &cmd_stat, &response, "EXAMINE %s %s%s\r", device_name? device_name : "", name, (element_count > 0) ? "[0]" : "")) {
-    free (reg->name);
-    free (reg->device_name);
-    free (regs);
-    return -1;
-    }
-if (!strcmp ("Invalid argument\r\n", response)) {
-    sim_panel_set_error ("Invalid Register: %s %s", device_name? device_name : "", name);
-    free (response);
-    free (reg->name);
-    free (reg->device_name);
-    free (regs);
-    return -1;
-    }
-free (response);
-if (element_count > 0) {
-    if (_panel_sendf (panel, &cmd_stat, &response, "EXAMINE %s %s[%d]\r", device_name? device_name : "", name, element_count-1)) {
-        free (reg->name);
-        free (reg->device_name);
-        free (regs);
-        return -1;
-        }
-    if (!strcmp ("Subscript out of range\r\n", response)) {
-        sim_panel_set_error ("Invalid Register Array Dimension: %s %s[%d]", device_name? device_name : "", name, element_count-1);
-        free (response);
-        free (reg->name);
-        free (reg->device_name);
-        free (regs);
-        return -1;
-        }
-    free (response);
-    }
-pthread_mutex_lock (&panel->io_lock);
-++panel->reg_count;
-free (panel->regs);
-panel->regs = regs;
-panel->new_register = 1;
-pthread_mutex_unlock (&panel->io_lock);
-/* Now build the register query string for the whole register list */
-if (_panel_register_query_string (panel, &panel->reg_query, &panel->reg_query_size))
-    return -1;
-if (bits) {
-    memset (bits, 0, sizeof (*bits) * bit_count);
-    if (_panel_establish_register_bits_collection (panel))
-        return -1;
-    }
-return 0;
-}
-
-int
-sim_panel_add_register (PANEL *panel,
-                        const char *name,
-                        const char *device_name,
-                        size_t size,
-                        void *addr)
-{
-return _panel_add_register (panel, name, device_name, size, addr, 0, 0, NULL, 0);
-}
-
-int
-sim_panel_add_register_bits (PANEL *panel,
-                             const char *name,
-                             const char *device_name,
-                             size_t bit_width,
-                             int *bits)
-{
-return _panel_add_register (panel, name, device_name, 0, NULL, 0, 0, bits, bit_width);
-}
-
-int
-sim_panel_add_register_array (PANEL *panel,
-                              const char *name,
-                              const char *device_name,
-                              size_t element_count,
-                              size_t size,
-                              void *addr)
-{
-return _panel_add_register (panel, name, device_name, size, addr, 0, element_count, NULL, 0);
-}
-
-
-int
-sim_panel_add_register_indirect (PANEL *panel,
-                                 const char *name,
-                                 const char *device_name,
-                                 size_t size,
-                                 void *addr)
-{
-return _panel_add_register (panel, name, device_name, size, addr, 1, 0, NULL, 0);
-}
-
-int
-sim_panel_add_register_indirect_bits (PANEL *panel,
-                                      const char *name,
-                                      const char *device_name,
-                                      size_t bit_width,
-                                      int *bits)
-{
-return _panel_add_register (panel, name, device_name, 0, NULL, 1, 0, bits, bit_width);
-}
-
-static int
-_panel_get_registers (PANEL *panel, int calledback, unsigned long long *simulation_time)
-{
-if ((!panel) || (panel->State == Error)) {
-    sim_panel_set_error ("Invalid Panel");
-    return -1;
-    }
-if ((!calledback) && (panel->callback)) {
-    sim_panel_set_error ("Callback provides register data");
-    return -1;
-    }
-if (!panel->reg_count) {
-    sim_panel_set_error ("No registers specified");
-    return -1;
-    }
-pthread_mutex_lock (&panel->io_command_lock);
-pthread_mutex_lock (&panel->io_lock);
-if (panel->reg_query_size != _panel_send (panel, panel->reg_query, panel->reg_query_size)) {
-    pthread_mutex_unlock (&panel->io_lock);
-    pthread_mutex_unlock (&panel->io_command_lock);
-    return -1;
-    }
-while (panel->io_reg_query_pending != 0) {
-    pthread_mutex_unlock (&panel->io_lock);
-    msleep (100);
-    pthread_mutex_lock (&panel->io_lock);
-    }
-++panel->io_reg_query_pending;
-panel->io_waiting = 1;
-while (panel->io_waiting)
-    pthread_cond_wait (&panel->io_done, &panel->io_lock);
-if (simulation_time)
-    *simulation_time = panel->simulation_time;
-pthread_mutex_unlock (&panel->io_lock);
-pthread_mutex_unlock (&panel->io_command_lock);
-return 0;
-}
-
-int
-sim_panel_get_registers (PANEL *panel, unsigned long long *simulation_time)
-{
-return _panel_get_registers (panel, 0, simulation_time);
-}
-
-int
-sim_panel_set_display_callback_interval (PANEL *panel, 
-                                         PANEL_DISPLAY_PCALLBACK callback, 
-                                         void *context, 
-                                         int usecs_between_callbacks)
-{
-if (!panel) {
-    sim_panel_set_error ("Invalid Panel");
-    return -1;
-    }
-pthread_mutex_lock (&panel->io_lock);
-panel->callback = callback;
-panel->callback_context = context;
-if (usecs_between_callbacks && (0 == panel->usecs_between_callbacks)) { /* Need to start/enable callbacks */
-    pthread_attr_t attr;
-
-    panel->usecs_between_callbacks = usecs_between_callbacks;
-    pthread_cond_init (&panel->startup_cond, NULL);
-    pthread_attr_init(&attr);
-    pthread_attr_setscope(&attr, PTHREAD_SCOPE_SYSTEM);
-    pthread_create (&panel->callback_thread, &attr, _panel_callback, (void *)panel);
-    pthread_attr_destroy(&attr);
-    while (!panel->callback_thread_running)
-        pthread_cond_wait (&panel->startup_cond, &panel->io_lock); /* Wait for thread to stabilize */
-    pthread_cond_destroy (&panel->startup_cond);
-    }
-if ((usecs_between_callbacks == 0) && panel->usecs_between_callbacks) { /* Need to stop callbacks */
-    panel->usecs_between_callbacks = 0;
-    pthread_mutex_unlock (&panel->io_lock);
-    pthread_join (panel->callback_thread, NULL);
-    pthread_mutex_lock (&panel->io_lock);
-    }
-pthread_mutex_unlock (&panel->io_lock);
-return 0;
-}
-
-int
-sim_panel_set_sampling_parameters (PANEL *panel,
-                                   unsigned int sample_frequency,
-                                   unsigned int sample_depth)
-{
-if (sample_frequency == 0) {
-    sim_panel_set_error ("Invalid sample frequency value: %u", sample_frequency);
-    return -1;
-    }
-if (sample_depth == 0) {
-    sim_panel_set_error ("Invalid sample depth value: %u", sample_depth);
-    return -1;
-    }
-panel->sample_frequency = sample_frequency;
-panel->sample_depth = sample_depth;
-return 0;
-}
-
-int
-sim_panel_exec_halt (PANEL *panel)
-{
-if (!panel || (panel->State == Error)) {
-    sim_panel_set_error ("Invalid Panel");
-    return -1;
-    }
-if (panel->parent) {
-    sim_panel_set_error ("Can't HALT simulator from device front panel");
-    return -1;
-    }
-if (panel->State == Run) {
-    if (1 != _panel_send (panel, "\005", 1))
-        return -1;
-    }
-return 0;
-}
-
-int
-sim_panel_exec_boot (PANEL *panel, const char *device)
-{
-if (!panel || (panel->State == Error)) {
-    sim_panel_set_error ("Invalid Panel");
-    return -1;
-    }
-if (panel->parent) {
-    sim_panel_set_error ("Can't BOOT simulator from device front panel");
-    return -1;
-    }
-if (panel->State == Run) {
-    sim_panel_set_error ("Not Halted");
-    return -1;
-    }
-if (_panel_sendf (panel, NULL, NULL, "BOOT %s\r", device))
-    return -1;
-panel->State = Run;
-return 0;
-}
-
-int
-sim_panel_exec_run (PANEL *panel)
-{
-if (!panel || (panel->State == Error)) {
-    sim_panel_set_error ("Invalid Panel");
-    return -1;
-    }
-if (panel->parent) {
-    sim_panel_set_error ("Can't CONT simulator from device front panel");
-    return -1;
-    }
-if (panel->State == Run) {
-    sim_panel_set_error ("Not Halted");
-    return -1;
-    }
-if (_panel_sendf (panel, NULL, NULL, "CONT\r", 5))
-    return -1;
-panel->State = Run;
-return 0;
-}
-
-int
-sim_panel_exec_step (PANEL *panel)
-{
-if (!panel || (panel->State == Error)) {
-    sim_panel_set_error ("Invalid Panel");
-    return -1;
-    }
-if (panel->parent) {
-    sim_panel_set_error ("Can't STEP simulator from device front panel");
-    return -1;
-    }
-if (panel->State == Run) {
-    sim_panel_set_error ("Not Halted");
-    return -1;
-    }
-    
-if (5 != _panel_send (panel, "STEP\r", 5))
-    return -1;
-panel->State = Run;
-return 0;
-}
-
-int
-sim_panel_break_set (PANEL *panel, const char *condition)
-{
-char *response = NULL;
-int cmd_stat;
-
-if (!panel || (panel->State == Error)) {
-    sim_panel_set_error ("Invalid Panel");
-    return -1;
-    }
-if (panel->parent) {
-    sim_panel_set_error ("Can't establish a breakpoint from device front panel");
-    return -1;
-    }
-if (panel->State == Run) {
-    sim_panel_set_error ("Not Halted");
-    return -1;
-    }
-    
-if ((_panel_sendf (panel, &cmd_stat, &response, "BREAK %s\r", condition)) ||
-    (*response)) {
-        sim_panel_set_error ("Error establishing breakpoint at '%s': %s", condition, response ? response : "");
-    free (response);
-    return -1;
-    }
-free (response);
-return 0;
-}
-
-int
-sim_panel_break_clear (PANEL *panel, const char *condition)
-{
-char *response = NULL;
-int cmd_stat;
-
-if (!panel || (panel->State == Error)) {
-    sim_panel_set_error ("Invalid Panel");
-    return -1;
-    }
-if (panel->parent) {
-    sim_panel_set_error ("Can't clear a breakpoint from device front panel");
-    return -1;
-    }
-if (panel->State == Run) {
-    sim_panel_set_error ("Not Halted");
-    return -1;
-    }
-    
-if ((_panel_sendf (panel, &cmd_stat, &response, "NOBREAK %s\r", condition)) ||
-    (*response)) {
-    sim_panel_set_error ("Error clearing breakpoint at '%s': %s", condition, response ? response : "");
-    free (response);
-    return -1;
-    }
-free (response);
-return 0;
-}
-
-int
-sim_panel_break_output_set (PANEL *panel, const char *condition)
-{
-char *response = NULL;
-int cmd_stat;
-
-if (!panel || (panel->State == Error)) {
-    sim_panel_set_error ("Invalid Panel");
-    return -1;
-    }
-if (panel->parent) {
-    sim_panel_set_error ("Can't establish an output breakpoint from device front panel");
-    return -1;
-    }
-if (panel->State == Run) {
-    sim_panel_set_error ("Not Halted");
-    return -1;
-    }
-    
-if ((_panel_sendf (panel, &cmd_stat, &response, "EXPECT %s\r", condition)) ||
-    (*response)) {
-    sim_panel_set_error ("Error establishing output breakpoint for '%s': %s", condition, response ? response : "");
-    free (response);
-    return -1;
-    }
-free (response);
-return 0;
-}
-
-int
-sim_panel_break_output_clear (PANEL *panel, const char *condition)
-{
-char *response = NULL;
-int cmd_stat;
-
-if (!panel || (panel->State == Error)) {
-    sim_panel_set_error ("Invalid Panel");
-    return -1;
-    }
-if (panel->parent) {
-    sim_panel_set_error ("Can't clear an output breakpoint from device front panel");
-    return -1;
-    }
-if (panel->State == Run) {
-    sim_panel_set_error ("Not Halted");
-    return -1;
-    }
-    
-if ((_panel_sendf (panel, &cmd_stat, &response, "NOEXPECT %s\r", condition)) ||
-    (*response)) {
-    sim_panel_set_error ("Error clearing output breakpoint for '%s': %s", condition, response ? response : "");
-    free (response);
-    return -1;
-    }
-free (response);
-return 0;
-}
-
-/**
-
-   sim_panel_gen_examine
-
-        name_or_addr the name the simulator knows this register by
-        size         the size (in local storage) of the buffer which will
-                     receive the data returned when examining the simulator
-        value        a pointer to the buffer which will be loaded with the
-                     data returned when examining the simulator
- */
-
-int
-sim_panel_gen_examine (PANEL *panel, 
-                       const char *name_or_addr,
-                       size_t size,
-                       void *value)
-{
-char *response = NULL, *c;
-unsigned long long data = 0;
-int cmd_stat;
-
-if (!panel || (panel->State == Error)) {
-    sim_panel_set_error ("Invalid Panel");
-    return -1;
-    }
-if (panel->State == Run) {
-    sim_panel_set_error ("Not Halted");
-    return -1;
-    }
-if (_panel_sendf (panel, &cmd_stat, &response, "EXAMINE -H %s", name_or_addr)) {
-    free (response);
-    return -1;
-    }
-c = strchr (response, ':');
-if (!c) {
-    sim_panel_set_error (response);
-    free (response);
-    return -1;
-    }
-data = strtoull (c + 1, NULL, 16);
-if (little_endian)
-    memcpy (value, &data, size);
-else
-    memcpy (value, ((char *)&data) + sizeof(data)-size, size);
-free (response);
-return 0;
-}
-
-/**
-
-   sim_panel_gen_deposit
-
-        name_or_addr the name the simulator knows this register by
-        size         the size (in local storage) of the buffer which
-                     contains the data to be deposited into the simulator
-        value        a pointer to the buffer which contains the data to 
-                     be deposited into the simulator
- */
-
-int
-sim_panel_gen_deposit (PANEL *panel, 
-                       const char *name_or_addr,
-                       size_t size,
-                       const void *value)
-{
-unsigned long long data = 0;
-int cmd_stat;
-
-if (!panel || (panel->State == Error)) {
-    sim_panel_set_error ("Invalid Panel");
-    return -1;
-    }
-if (panel->State == Run) {
-    sim_panel_set_error ("Not Halted");
-    return -1;
-    }
-if (little_endian)
-    memcpy (&data, value, size);
-else
-    memcpy (((char *)&data) + sizeof(data)-size, value, size);
-if (_panel_sendf (panel, &cmd_stat, NULL, "DEPOSIT -H %s %llx", name_or_addr, data))
-    return -1;
-return 0;
-}
-
-/**
-
-   sim_panel_mem_examine
-
-        addr_size    the size (in local storage) of the buffer which 
-                     contains the memory address of the data to be examined
-                     in the simulator
-        addr         a pointer to the buffer containing the memory address
-                     of the data to be examined in the simulator
-        value_size   the size (in local storage) of the buffer which will
-                     receive the data returned when examining the simulator
-        value        a pointer to the buffer which will be loaded with the
-                     data returned when examining the simulator
- */
-
-int
-sim_panel_mem_examine (PANEL *panel, 
-                       size_t addr_size,
-                       const void *addr,
-                       size_t value_size,
-                       void *value)
-{
-char *response = NULL, *c;
-unsigned long long data = 0, address = 0;
-int cmd_stat;
-
-if (!panel || (panel->State == Error)) {
-    sim_panel_set_error ("Invalid Panel");
-    return -1;
-    }
-if (panel->State == Run) {
-    sim_panel_set_error ("Not Halted");
-    return -1;
-    }
-if (little_endian)
-    memcpy (&address, addr, addr_size);
-else
-    memcpy (((char *)&address) + sizeof(address)-addr_size, addr, addr_size);
-if (_panel_sendf (panel, &cmd_stat, &response, (panel->radix == 16) ? "EXAMINE -H %llx" : "EXAMINE -H %llo", address)) {
-    free (response);
-    return -1;
-    }
-c = strchr (response, ':');
-if (!c) {
-    sim_panel_set_error (response);
-    free (response);
-    return -1;
-    }
-data = strtoull (c + 1, NULL, 16);
-if (little_endian)
-    memcpy (value, &data, value_size);
-else
-    memcpy (value, ((char *)&data) + sizeof(data)-value_size, value_size);
-free (response);
-return 0;
-}
-
-/**
-
-   sim_panel_mem_deposit
-
-        addr_size    the size (in local storage) of the buffer which 
-                     contains the memory address of the data to be deposited
-                     into the simulator
-        addr         a pointer to the buffer containing the memory address
-                     of the data to be deposited into the simulator
-        value_size   the size (in local storage) of the buffer which will
-                     contains the data to be deposited into the simulator
-        value        a pointer to the buffer which contains the data to be
-                     deposited into the simulator
- */
-
- int
-sim_panel_mem_deposit (PANEL *panel, 
-                       size_t addr_size,
-                       const void *addr,
-                       size_t value_size,
-                       const void *value)
-{
-unsigned long long data = 0, address = 0;
-int cmd_stat;
-
-if (!panel || (panel->State == Error)) {
-    sim_panel_set_error ("Invalid Panel");
-    return -1;
-    }
-if (panel->State == Run) {
-    sim_panel_set_error ("Not Halted");
-    return -1;
-    }
-if (little_endian) {
-    memcpy (&data, value, value_size);
-    memcpy (&address, addr, addr_size);
-    }
-else {
-    memcpy (((char *)&data) + sizeof(data)-value_size, value, value_size);
-    memcpy (((char *)&address) + sizeof(address)-addr_size, addr, addr_size);
-    }
-if (_panel_sendf (panel, &cmd_stat, NULL, (panel->radix == 16) ? "DEPOSIT -H %llx %llx" : "DEPOSIT -H %llo %llx", address, data))
-    return -1;
-return 0;
-}
-
-/**
-   sim_panel_set_register_value
-
-        name        the name of a simulator register or a memory address
-                    which is to receive a new value
-        value       the new value in character string form.  The string 
-                    must be in the native/natural radix that the simulator 
-                    uses when referencing that register
-
- */
-
-int
-sim_panel_set_register_value (PANEL *panel,
-                              const char *name,
-                              const char *value)
-{
-int cmd_stat;
-
-if (!panel || (panel->State == Error)) {
-    sim_panel_set_error ("Invalid Panel");
-    return -1;
-    }
-if (panel->State == Run) {
-    sim_panel_set_error ("Not Halted");
-    return -1;
-    }
-if (_panel_sendf (panel, &cmd_stat, NULL, "DEPOSIT %s %s", name, value))
-    return -1;
-return 0;
-}
-
-/**
-   sim_panel_mount
-
-        device      the name of a simulator device/unit
-        switches    any switches appropriate for the desire attach
-        path        the path on the local system to be attached
-
- */
-int
-sim_panel_mount (PANEL *panel,
-                 const char *device,
-                 const char *switches,
-                 const char *path)
-{
-char *response = NULL;
-OperationalState OrigState;
-int stat = 0;
-int cmd_stat;
-
-if (!panel || (panel->State == Error)) {
-    sim_panel_set_error ("Invalid Panel");
-    return -1;
-    }
-pthread_mutex_lock (&panel->io_lock);
-OrigState = panel->State;
-if (OrigState == Run) {
-    sim_panel_exec_halt (panel);
-    while (panel->State == Run) {
-        pthread_mutex_unlock (&panel->io_lock);
-        msleep (100);
-        pthread_mutex_lock (&panel->io_lock);
-        }
-    }
-pthread_mutex_unlock (&panel->io_lock);
-do {
-    if (_panel_sendf (panel, &cmd_stat, &response, "ATTACH %s %s %s", switches, device, path)) {
-        stat = -1;
-        break;
-        }
-    if (cmd_stat) {
-        sim_panel_set_error (response);
-        stat = -1;
-        }
-    } while (0);
-pthread_mutex_lock (&panel->io_lock);
-if (OrigState == Run)
-    sim_panel_exec_run (panel);
-pthread_mutex_unlock (&panel->io_lock);
-free (response);
-return stat;
-}
-
-/**
-   sim_panel_dismount
-
-        device      the name of a simulator device/unit
-
- */
-int
-sim_panel_dismount (PANEL *panel,
-                    const char *device)
-{
-char *response = NULL;
-OperationalState OrigState;
-int stat = 0;
-int cmd_stat;
-
-if (!panel || (panel->State == Error)) {
-    sim_panel_set_error ("Invalid Panel");
-    return -1;
-    }
-pthread_mutex_lock (&panel->io_lock);
-OrigState = panel->State;
-if (OrigState == Run) {
-    sim_panel_exec_halt (panel);
-    while (panel->State == Run) {
-        pthread_mutex_unlock (&panel->io_lock);
-        msleep (100);
-        pthread_mutex_lock (&panel->io_lock);
-        }
-    }
-pthread_mutex_unlock (&panel->io_lock);
-do {
-    if (_panel_sendf (panel, &cmd_stat, &response, "DETACH %s", device)) {
-        stat = -1;
-        break;
-        }
-    if (cmd_stat) {
-        sim_panel_set_error (response);
-        stat = -1;
-        }
-    } while (0);
-pthread_mutex_lock (&panel->io_lock);
-if (OrigState == Run)
-    sim_panel_exec_run (panel);
-pthread_mutex_unlock (&panel->io_lock);
-free (response);
-return stat;
-}
-
-
-static void *
-_panel_reader(void *arg)
-{
-PANEL *p = (PANEL*)arg;
-REG *r = NULL;
-int sched_policy;
-struct sched_param sched_priority;
-char buf[4096];
-int buf_data = 0;
-
-/* 
-   Boost Priority for this response processing thread to quickly digest 
-   arriving data.
- */
-pthread_getschedparam (pthread_self(), &sched_policy, &sched_priority);
-++sched_priority.sched_priority;
-pthread_setschedparam (pthread_self(), sched_policy, &sched_priority);
-
-buf[buf_data] = '\0';
-pthread_mutex_lock (&p->io_lock);
-if (!p->parent) {
-    while (1) {
-        int new_data = sim_read_sock (p->sock, &buf[buf_data], sizeof(buf)-(buf_data+1));
-
-        if (new_data <= 0) {
-            sim_panel_set_error ("%s after reading %d bytes: %s", sim_get_err_sock("Unexpected socket read"), buf_data, buf);
-            _panel_debug (p, DBG_RCV, "%s", NULL, 0, sim_panel_get_error());
-            p->State = Error;
-            break;
-            }
-        _panel_debug (p, DBG_RCV, "Startup receive of %d bytes: ", &buf[buf_data], new_data, new_data);
-        buf_data += new_data;
-        buf[buf_data] = '\0';
-        if (!memcmp (mantra, buf, sizeof (mantra))) {   /* strip initial telnet mantra from input stream */
-            memmove (buf, buf + sizeof (mantra), 1 + buf_data - sizeof (mantra));
-            buf_data -= sizeof (mantra);
-            }
-        if ((size_t)buf_data < strlen (sim_prompt))
-            continue;
-        if (!strcmp (sim_prompt, &buf[buf_data - strlen (sim_prompt)])) {
-            memmove (buf, &buf[buf_data - strlen (sim_prompt)], strlen (sim_prompt) + 1);
-            buf_data = strlen (sim_prompt);
-            break;
-            }
-        }
-    }
-p->io_thread_running = 1;
-pthread_mutex_unlock (&p->io_lock);
-pthread_cond_signal (&p->startup_cond);   /* Signal we're ready to go */
-msleep (100);
-pthread_mutex_lock (&p->io_lock);
-while ((p->sock != INVALID_SOCKET) &&
-       (p->State != Error)) {
-    int new_data;
-    char *s, *e, *eol;
-
-    pthread_mutex_unlock (&p->io_lock);
-    new_data = sim_read_sock (p->sock, &buf[buf_data], sizeof(buf)-(buf_data+1));
-    if (new_data <= 0) {
-        pthread_mutex_lock (&p->io_lock);
-        sim_panel_set_error ("%s", sim_get_err_sock("Unexpected socket read"));
-        _panel_debug (p, DBG_RCV, "%s", NULL, 0, sim_panel_get_error());
-        p->State = Error;
-        break;
-        }
-    _panel_debug (p, DBG_RCV, "Received %d bytes: ", &buf[buf_data], new_data, new_data);
-    buf_data += new_data;
-    buf[buf_data] = '\0';
-    s = buf;
-    while ((eol = strchr (s, '\n'))) {
-        /* Line to process */
-        *eol++ = '\0';
-        while ((*s) && (s[strlen(s)-1] == '\r'))
-            s[strlen(s)-1] = '\0';
-        e = strchr (s, ':');
-        if (e) {
-            size_t i;
-            char smp_dev[32], smp_reg[32], smp_ind[32];
-            unsigned int bit;
-
-            *e++ = '\0';
-            if (!strcmp("Time", s)) {
-                p->simulation_time = strtoull (e, NULL, 10);
-                s = eol;
-                while (isspace(0xFF & (*s)))
-                    ++s;
-                continue;
-                }
-            if ((*s == '}') && 
-                (3 == sscanf (s, "}%s %s %s", smp_dev, smp_reg, smp_ind))) {   /* Register bit Sample Data? */
-                r = NULL;
-                for (i=0; i<p->reg_count; i++) {
-                    if (p->regs[i].bits == NULL)
-                        continue;
-                    if ((!strcmp (smp_reg, p->regs[i].name)) && 
-                        ((!p->device_name) || (!strcmp (smp_dev, p->device_name)))) {
-                        r = &p->regs[i];
-                        break;
-                        }
-                    }
-                if (r) {
-                    for (bit = 0; bit < r->bit_count; bit++) {
-                        int val = (int)strtol (e, &e, 10);
-                        r->bits[bit] = val;
-                        if (*e == ',')
-                            ++e;
-                        else
-                            break;
-                        }
-                    s = eol;
-                    }
-                while (isspace(0xFF & (*s)))
-                    ++s;
-                continue;
-                }
-            if (!strncmp (s + strlen (sim_prompt), register_ind_echo, strlen (register_ind_echo) - 1)) {
-                e = s + strlen (sim_prompt) + strlen (register_ind_echo);
-                r = NULL;
-                for (i=0; i<p->reg_count; i++) {
-                    if (p->regs[i].indirect && (!strcmp(p->regs[i].name, e))) {
-                        r = &p->regs[i];
-                        break;
-                        }
-                    }
-                s = eol;
-                while (isspace(0xFF & (*s)))
-                    ++s;
-                if (r)
-                    continue;
-                }
-            if (r) {
-                if (strcmp (s, r->name)) {
-                    unsigned long long data;
-
-                    data = strtoull (e, NULL, 16);
-                    if (little_endian)
-                        memcpy (r->addr, &data, r->size);
-                    else
-                        memcpy (r->addr, ((char *)&data) + sizeof(data)-r->size, r->size);
-                    r = NULL;
-                    }
-                s = eol;
-                while (isspace(0xFF & (*s)))
-                    ++s;
-                continue;
-                }
-            for (i=0; i<p->reg_count; i++) {
-                if (p->regs[i].element_count == 0) {
-                    if (!strcmp(p->regs[i].name, s)) {
-                        unsigned long long data;
-
-                        data = strtoull (e, NULL, 16);
-                        if (little_endian)
-                            memcpy (p->regs[i].addr, &data, p->regs[i].size);
-                        else
-                            memcpy (p->regs[i].addr, ((char *)&data) + sizeof(data)-p->regs[i].size, p->regs[i].size);
-                        break;
-                        }
-                    }
-                else {
-                    size_t name_len = strlen (p->regs[i].name);
-
-                    if ((0 == memcmp (p->regs[i].name, s, name_len)) && (s[name_len] == '[')) {
-                        size_t array_index = (size_t)atoi (s + name_len + 1);
-                        size_t end_index = array_index;
-                        char *end = strchr (s + name_len + 1, '[');
-
-                        if (end)
-                            end_index = (size_t)atoi (end + 1);
-                        if (strcmp (e, " same as above")) 
-                            p->array_element_data = strtoull (e, NULL, 16);
-                        while (array_index <= end_index) {
-                            if (little_endian)
-                                memcpy ((char *)(p->regs[i].addr) + (array_index * p->regs[i].size), &p->array_element_data, p->regs[i].size);
-                            else
-                                memcpy ((char *)(p->regs[i].addr) + (array_index * p->regs[i].size), ((char *)&p->array_element_data) + sizeof(p->array_element_data)-p->regs[i].size, p->regs[i].size);
-                            ++array_index;
-                            }
-                        break;
-                        }
-                    }
-                }
-            if (i != p->reg_count) {
-                s = eol;
-                while (isspace(0xFF & (*s)))
-                    ++s;
-                continue;
-                }
-            --e;
-            *e = ':';
-            /* Unexpected Register Data Found (or other output containing a : character) */
-            }
-        if (!strncmp (s + strlen (sim_prompt), register_repeat_echo, strlen(register_repeat_echo))) {
-            if (p->callback) {
-                pthread_mutex_unlock (&p->io_lock);
-                p->callback (p, p->simulation_time, p->callback_context);
-                pthread_mutex_lock (&p->io_lock);
-                }
-            }
-        if (!strcmp (s + strlen (sim_prompt), register_get_echo)) {
-            pthread_mutex_lock (&p->io_lock);
-            --p->io_reg_query_pending;
-            p->io_waiting = 0;
-            pthread_cond_signal (&p->io_done);
-            pthread_mutex_unlock (&p->io_lock);
-            }
-        else {
-            pthread_mutex_lock (&p->io_lock);
-            if (!strcmp (s + strlen (sim_prompt), command_done_echo)) {
-                _panel_debug (p, DBG_RCV, "Received Command Complete", NULL, 0);
-                p->io_waiting = 0;
-                pthread_cond_signal (&p->io_done);
-                }
-            else {
-                /* Non Register Data Found (echo of EXAMINE or other commands and/or command output) */
-                if (p->io_waiting) {
-                    char *t;
-
-                    if (p->io_response_data + strlen (s) + 3 > p->io_response_size) {
-                        t = (char *)_panel_malloc (p->io_response_data + strlen (s) + 3);
-                        if (t == NULL) {
-                            _panel_debug (p, DBG_RCV, "%s", NULL, 0, sim_panel_get_error());
-                            p->State = Error;
-                            pthread_mutex_unlock (&p->io_lock);
-                            break;
-                            }
-                        memcpy (t, p->io_response, p->io_response_data);
-                        free (p->io_response);
-                        p->io_response = t;
-                        p->io_response_size = p->io_response_data + strlen (s) + 3;
-                        }
-                    _panel_debug (p, DBG_RCV, "Receive Data Accumulated: '%s'", NULL, 0, s);
-                    strcpy (p->io_response + p->io_response_data, s);
-                    p->io_response_data += strlen(s);
-                    strcpy (p->io_response + p->io_response_data, "\r\n");
-                    p->io_response_data += 2;
-                    }
-                else
-                    _panel_debug (p, DBG_RCV, "Receive Data Discarded: '%s'", NULL, 0, s);
-                }
-            pthread_mutex_unlock (&p->io_lock);
-            }
-        s = eol;
-        while (isspace(0xFF & (*s)))
-            ++s;
-        }
-    pthread_mutex_lock (&p->io_lock);
-    if ((p->State == Run) && (!strcmp (s, sim_prompt))) {
-        p->State = Halt;
-        }
-    memmove (buf, s, strlen (s)+1);
-    buf_data = strlen (buf);
-    if (!strcmp("Simulator Running...", buf)) {
-        p->State = Run;
-        buf_data = 0;
-        buf[0] = '\0';
-        }
-    }
-if (p->io_waiting) {
-    _panel_debug (p, DBG_RCV, "Receive: restarting waiting thread while exiting", NULL, 0);
-    p->io_waiting = 0;
-    pthread_cond_signal (&p->io_done);
-    }
-p->io_thread_running = 0;
-pthread_mutex_unlock (&p->io_lock);
-return NULL;
-}
-
-static void *
-_panel_callback(void *arg)
-{
-PANEL *p = (PANEL*)arg;
-int sched_policy;
-struct sched_param sched_priority;
-char *buf = NULL;
-size_t buf_data = 0;
-unsigned int callback_count = 0;
-int cmd_stat;
-
-/* 
-   Boost Priority for timer thread so it doesn't compete 
-   with compute bound activities.
- */
-pthread_getschedparam (pthread_self(), &sched_policy, &sched_priority);
-++sched_priority.sched_priority;
-pthread_setschedparam (pthread_self(), sched_policy, &sched_priority);
-
-pthread_mutex_lock (&p->io_lock);
-p->callback_thread_running = 1;
-pthread_mutex_unlock (&p->io_lock);
-pthread_cond_signal (&p->startup_cond);   /* Signal we're ready to go */
-msleep (100);
-pthread_mutex_lock (&p->io_lock);
-while ((p->sock != INVALID_SOCKET) && 
-       (p->usecs_between_callbacks) &&
-       (p->State != Error)) {
-    int interval = p->usecs_between_callbacks;
-    int new_register = p->new_register;
-
-    p->new_register = 0;
-    pthread_mutex_unlock (&p->io_lock);
-
-    if (new_register)           /* need to get and send updated register info */
-        _panel_register_query_string (p, &buf, &buf_data);
-
-    /* twice a second activities:                                               */
-    /*  1) update the query string if it has changed                            */
-    /*     (only really happens at startup)                                     */
-    /*  2) update register state by polling if the simulator is halted          */
-    msleep (500);
-    pthread_mutex_lock (&p->io_lock);
-    if (new_register) {
-        if (p->io_reg_query_pending == 0) {
-            size_t repeat_data = strlen (register_repeat_prefix) +  /* prefix */
-                                 20                              +  /* max int width */
-                                 strlen (register_repeat_units)  +  /* units and spacing */
-                                 buf_data                        +  /* command contents */
-                                 1                               +  /* carriage return */
-                                 strlen (register_repeat_echo)   +  /* auto repeat completion */
-                                 1                               +  /* carriage return */
-                                 1;                                 /* NUL */
-            char *repeat = (char *)malloc (repeat_data);
-            char *c;
-
-            sprintf (repeat, "%s%d%s%*.*s", register_repeat_prefix, 
-                                         p->usecs_between_callbacks, 
-                                         register_repeat_units, 
-                                         (int)buf_data, (int)buf_data, buf);
-            pthread_mutex_unlock (&p->io_lock);
-            for (c = strchr (repeat, '\r'); c != NULL; c = strchr (c, '\r'))
-                *c = ';';                               /* replace carriage returns with semicolons */
-            c = strstr (repeat, register_get_echo);     /* remove register_done_echo string and */
-            if (c)                                      /* always true */
-                strcpy (c, register_repeat_echo);       /* replace it with the register_repeat_echo string */
-            if (_panel_sendf (p, &cmd_stat, NULL, "%s", repeat)) {
-                pthread_mutex_lock (&p->io_lock);
-                free (repeat);
-                break;
-                }
-            pthread_mutex_lock (&p->io_lock);
-            free (repeat);
-            }
-        else {                              /* already busy */
-            p->new_register = 1;            /* retry later */
-            _panel_debug (p, DBG_XMT, "Waiting on prior command completion before specifying repeat interval", NULL, 0);
-            }
-        }
-    /* when halted, we directly poll the halted system to get updated */
-    /* register state which may have changed due to panel activities */
-    if (p->State == Halt) {
-        pthread_mutex_unlock (&p->io_lock);
-        if (_panel_get_registers (p, 1, NULL)) {
-            pthread_mutex_lock (&p->io_lock);
-            break;
-            }
-        pthread_mutex_lock (&p->io_lock);
-        }
-    }
-pthread_mutex_unlock (&p->io_lock);
-/* stop any established repeating activity in the simulator */
-if (p->parent == NULL)          /* Top level panel? */
-    _panel_sendf (p, &cmd_stat, NULL, "%s", register_repeat_stop_all);
-else {
-    if (p->State == Run)
-        _panel_sendf (p, &cmd_stat, NULL, "%s", register_repeat_stop);
-    }
-pthread_mutex_lock (&p->io_lock);
-p->callback_thread_running = 0;
-pthread_mutex_unlock (&p->io_lock);
-free (buf);
-return NULL;
-}
-
-static char *sim_panel_error_buf = NULL;
-static size_t sim_panel_error_bufsize = 0;
-
-const char *sim_panel_get_error (void)
-{
-return (sim_panel_error_buf ? sim_panel_error_buf : "");
-}
-
-void sim_panel_clear_error (void)
-{
-if (sim_panel_error_bufsize)
-    free (sim_panel_error_buf);
-sim_panel_error_buf = NULL;
-sim_panel_error_bufsize = 0;
-}
-
-#if defined (_WIN32)
-#define vsnprintf _vsnprintf
-#endif
-
-static void sim_panel_set_error (const char *fmt, ...)
-{
-va_list arglist;
-int len;
-
-if (sim_panel_error_bufsize == 0) {
-    sim_panel_error_bufsize = 2048;
-    sim_panel_error_buf = (char *) malloc (sim_panel_error_bufsize);
-    if (sim_panel_error_buf == NULL) {
-        sim_panel_error_buf = (char *)"sim_panel_set_error(): Out of Memory\n";
-        sim_panel_error_bufsize = 0;
-        return;
-        }
-    }
-sim_panel_error_buf[sim_panel_error_bufsize-1] = '\0';
-
-while (1) {                                         /* format passed string, args */
-    va_start (arglist, fmt);
-    len = vsnprintf (sim_panel_error_buf, sim_panel_error_bufsize-1, fmt, arglist);
-    va_end (arglist);
-
-/* If the formatted result didn't fit into the buffer, then grow the buffer and try again */
-
-    if ((len < 0) || (len >= (int)(sim_panel_error_bufsize-1))) {
-        free (sim_panel_error_buf);
-        sim_panel_error_bufsize = sim_panel_error_bufsize * 2;
-        while ((int)sim_panel_error_bufsize < len + 1)
-            sim_panel_error_bufsize = sim_panel_error_bufsize * 2;
-        sim_panel_error_buf = (char *) malloc (sim_panel_error_bufsize);
-        if (sim_panel_error_buf == NULL) {
-            sim_panel_error_buf = (char *)"sim_panel_set_error(): Out of Memory\n";
-            sim_panel_error_bufsize = 0;
-            return;
-            }
-        sim_panel_error_buf[sim_panel_error_bufsize-1] = '\0';
-        continue;
-        }
-    break;
-    }
-
-return;
-}
-
-static int
-_panel_sendf (PANEL *p, int *completion_status, char **response, const char *fmt, ...)
-{
-char stackbuf[1024];
-int bufsize = sizeof(stackbuf);
-char *buf = stackbuf;
-int len, status_echo_len = 0;
-int post_fix_len = completion_status ? 7 + sizeof (command_done_echo) + sizeof (command_status) : 1;
-va_list arglist;
-int ret;
-
-while (1) {                                         /* format passed string, args */
-    va_start (arglist, fmt);
-    len = vsnprintf (buf, bufsize-1, fmt, arglist);
-    va_end (arglist);
-
-/* If the formatted result didn't fit into the buffer, then grow the buffer and try again */
-
-    if ((len < 0) || ((len + post_fix_len) >= bufsize-1)) {
-        if (buf != stackbuf)
-            free (buf);
-        bufsize = bufsize * 2;
-        if (bufsize < (len + post_fix_len + 2))
-            bufsize = len + post_fix_len + 2;
-        buf = (char *) _panel_malloc (bufsize);
-        if (buf == NULL)
-            return -1;
-        buf[bufsize-1] = '\0';
-        continue;
-        }
-    break;
-    }
-
-if (len && (buf[len-1] != '\r')) {
-    strcpy (&buf[len], "\r");           /* Make sure command line is terminated */
-    ++len;
-    }
-
-pthread_mutex_lock (&p->io_command_lock);
-++p->command_count;
-if (completion_status) {
-    sprintf (&buf[len], "%s\r%s\r", command_status, command_done_echo);
-    status_echo_len = strlen (&buf[len]);
-    pthread_mutex_lock (&p->io_lock);
-    p->io_response_data = 0;
-    }
-
-_panel_debug (p, DBG_REQ, "Command %d Request%s: %*.*s", NULL, 0, p->command_count, completion_status ? " (with response)" : "", len, len, buf);
-ret = ((len + status_echo_len) == _panel_send (p, buf, len + status_echo_len)) ? 0 : -1;
-
-if (completion_status) {
-    if (!ret) {                                     /* Sent OK? */
-        p->io_waiting = 1;
-        while (p->io_waiting)
-            pthread_cond_wait (&p->io_done, &p->io_lock); /* Wait for completion */
-        if (response) {
-            *response = (char *)_panel_malloc (p->io_response_data + 1);
-            if (0 == memcmp (buf, p->io_response + strlen (sim_prompt), len)) {
-                char *eol, *status;
-                memcpy (*response, p->io_response + strlen (sim_prompt) + len + 1, p->io_response_data + 1 - (strlen (sim_prompt) + len + 1));
-                *completion_status = -1;
-                status = strstr (*response, command_status);
-                if (status) {
-                    *(status - strlen (sim_prompt)) = '\0';
-                    status += strlen (command_status) + 2;
-                    eol = strchr (status, '\r');
-                    if (eol)
-                        *eol = '\0';
-                    sscanf (status, "Status:%08X-", completion_status);
-                    }
-                }
-            else
-                memcpy (*response, p->io_response, p->io_response_data + 1);
-            _panel_debug (p, DBG_RSP, "Command %d Response(Status=%d): '%s'", NULL, 0, p->command_count, *completion_status, *response);
-            }
-        else {
-            if (p->io_response_data)
-                _panel_debug (p, DBG_RSP, "Discarded Unwanted Command %d Response Data:", p->io_response, p->io_response_data, p->command_count);
-            }
-        }
-    p->io_response_data = 0;
-    p->io_response[0] = '\0';
-    pthread_mutex_unlock (&p->io_lock);
-    }
-pthread_mutex_unlock (&p->io_command_lock);
-
-if (buf != stackbuf)
-    free (buf);
-return ret;
-}
-
-
-#ifdef  __cplusplus
-}
-#endif
+/* sim_frontpanel.c: simulator frontpanel API
+
+   Copyright (c) 2015, Mark Pizzolato
+
+   Permission is hereby granted, free of charge, to any person obtaining a
+   copy of this software and associated documentation files (the "Software"),
+   to deal in the Software without restriction, including without limitation
+   the rights to use, copy, modify, merge, publish, distribute, sublicense,
+   and/or sell copies of the Software, and to permit persons to whom the
+   Software is furnished to do so, subject to the following conditions:
+
+   The above copyright notice and this permission notice shall be included in
+   all copies or substantial portions of the Software.
+
+   THE SOFTWARE IS PROVIDED "AS IS", WITHOUT WARRANTY OF ANY KIND, EXPRESS OR
+   IMPLIED, INCLUDING BUT NOT LIMITED TO THE WARRANTIES OF MERCHANTABILITY,
+   FITNESS FOR A PARTICULAR PURPOSE AND NONINFRINGEMENT.  IN NO EVENT SHALL
+   MARK PIZZOLATO BE LIABLE FOR ANY CLAIM, DAMAGES OR OTHER LIABILITY, WHETHER
+   IN AN ACTION OF CONTRACT, TORT OR OTHERWISE, ARISING FROM, OUT OF OR IN
+   CONNECTION WITH THE SOFTWARE OR THE USE OR OTHER DEALINGS IN THE SOFTWARE.
+
+   Except as contained in this notice, the name of Mark Pizzolato shall not be
+   used in advertising or otherwise to promote the sale, use or other dealings
+   in this Software without prior written authorization from Mark Pizzolato.
+
+   05-Feb-15    MP      Initial implementation
+   01-Apr-15    MP      Added register indirect, mem_examine and mem_deposit
+   03-Apr-15    MP      Added logic to pass simulator startup messages in
+                        panel error text if the connection to the simulator
+                        shuts down while it is starting.
+   04-Apr-15    MP      Added mount and dismount routines to connect and 
+                        disconnect removable media
+
+   This module provides interface between a front panel application and a simh
+   simulator.  Facilities provide ways to gather information from and to 
+   observe and control the state of a simulator.
+
+*/
+
+#ifdef  __cplusplus
+extern "C" {
+#endif
+
+#include "sim_frontpanel.h"
+
+#include <stdio.h>
+#include <stdarg.h>
+#include <string.h>
+#include <ctype.h>
+#include <stdlib.h>
+#include <sys/stat.h>
+#include <errno.h>
+#include <signal.h>
+#include <pthread.h>
+
+#include "sim_sock.h"
+
+#if defined(_WIN32)
+#include <process.h>
+#include <windows.h>
+#define sleep(n) Sleep(n*1000)
+#define msleep(n) Sleep(n)
+#define strtoull _strtoui64
+#define CLOCK_REALTIME 0
+int clock_gettime(int clk_id, struct timespec *tp)
+{
+unsigned long long now, unixbase;
+
+unixbase = 116444736;
+unixbase *= 1000000000;
+GetSystemTimeAsFileTime((FILETIME*)&now);
+now -= unixbase;
+tp->tv_sec = (long)(now/10000000);
+tp->tv_nsec = (now%10000000)*100;
+return 0;
+}
+#else /* NOT _WIN32 */
+#include <unistd.h>
+#define msleep(n) usleep(1000*n)
+#include <sys/wait.h>
+#if defined (__APPLE__)
+#define HAVE_STRUCT_TIMESPEC 1   /* OSX defined the structure but doesn't tell us */
+#endif
+
+/* on HP-UX, CLOCK_REALTIME is enum, not preprocessor define */
+#if !defined(CLOCK_REALTIME) && !defined(__hpux)
+#define CLOCK_REALTIME 1
+#define NEED_CLOCK_GETTIME 1
+#if !defined(HAVE_STRUCT_TIMESPEC)
+#define HAVE_STRUCT_TIMESPEC 1
+#if !defined(_TIMESPEC_DEFINED)
+#define _TIMESPEC_DEFINED
+struct timespec {
+    long   tv_sec;
+    long   tv_nsec;
+};
+#endif /* _TIMESPEC_DEFINED */
+#endif /* HAVE_STRUCT_TIMESPEC */
+#if defined(NEED_CLOCK_GETTIME)
+int clock_gettime(int clk_id, struct timespec *tp)
+{
+struct timeval cur;
+struct timezone foo;
+
+gettimeofday (&cur, &foo);
+tp->tv_sec = cur.tv_sec;
+tp->tv_nsec = cur.tv_usec*1000;
+return 0;
+}
+#endif /* defined(NEED_CLOCK_GETTIME) */
+#endif /* !defined(CLOCK_REALTIME) && !defined(__hpux) */
+
+#endif /* NOT _WIN32 */
+
+typedef struct {
+    char *name;
+    char *device_name;
+    void *addr;
+    size_t size;
+    int indirect;
+    size_t element_count;
+    int *bits;
+    size_t bit_count;
+    } REG;
+
+struct PANEL {
+    PANEL                   *parent;        /* Device Panels can have parent panels */
+    char                    *path;          /* simulator path */
+    char                    *config;
+    char                    *device_name;   /* device name */
+    char                    *temp_config;
+    char                    hostport[64];
+    size_t                  device_count;
+    PANEL                   **devices;
+    SOCKET                  sock;
+    size_t                  reg_count;
+    REG                     *regs;
+    char                    *reg_query;
+    int                     new_register;
+    size_t                  reg_query_size;
+    unsigned long long      array_element_data;
+    OperationalState        State;
+    unsigned long long      simulation_time;
+    pthread_mutex_t         lock;
+    pthread_t               io_thread;
+    int                     io_thread_running;
+    pthread_mutex_t         io_lock;
+    pthread_mutex_t         io_send_lock;
+    pthread_mutex_t         io_command_lock;
+    int                     command_count;
+    int                     io_reg_query_pending;
+    int                     io_waiting;
+    char                    *io_response;
+    size_t                  io_response_data;
+    size_t                  io_response_size;
+    pthread_cond_t          io_done;
+    pthread_cond_t          startup_cond;
+    PANEL_DISPLAY_PCALLBACK callback;
+    pthread_t               callback_thread;
+    int                     callback_thread_running;
+    void                    *callback_context;
+    int                     usecs_between_callbacks;
+    unsigned int            sample_frequency;
+    unsigned int            sample_depth;
+    int                     debug;
+    char                    *simulator_version;
+    int                     radix;
+    FILE                    *Debug;
+#if defined(_WIN32)
+    HANDLE                  hProcess;
+#else
+    pid_t                   pidProcess;
+#endif
+    };
+
+static const char *sim_prompt = "sim> ";
+static const char *register_repeat_prefix = "repeat every ";
+static const char *register_repeat_stop = "repeat stop";
+static const char *register_repeat_stop_all = "repeat stop all";
+static const char *register_repeat_units = " usecs ";
+static const char *register_get_prefix = "show time";
+static const char *register_collect_prefix = "collect ";
+static const char *register_collect_mid1 = " samples every ";
+static const char *register_collect_mid2 = " cycles ";
+static const char *register_get_postfix = "sampleout";
+static const char *register_get_echo = "# REGISTERS-DONE";
+static const char *register_repeat_echo = "# REGISTERS-REPEAT-DONE";
+static const char *register_dev_echo = "# REGISTERS-FOR-DEVICE:";
+static const char *register_ind_echo = "# REGISTER-INDIRECT:";
+static const char *command_status = "ECHO Status:%STATUS%-%TSTATUS%";
+static const char *command_done_echo = "# COMMAND-DONE";
+static int little_endian;
+static void *_panel_reader(void *arg);
+static void *_panel_callback(void *arg);
+static void sim_panel_set_error (const char *fmt, ...);
+
+
+#define TN_IAC          0xFFu /* -1 */                  /* protocol delim */
+#define TN_DONT         0xFEu /* -2 */                  /* dont */
+#define TN_DO           0xFDu /* -3 */                  /* do */
+#define TN_WONT         0xFCu /* -4 */                  /* wont */
+#define TN_WILL         0xFBu /* -5 */                  /* will */
+
+#define TN_BIN            0                             /* bin */
+#define TN_ECHO           1                             /* echo */
+#define TN_SGA            3                             /* sga */
+#define TN_CR           015                             /* carriage return */
+#define TN_LF           012                             /* line feed */
+#define TN_LINE          34                             /* line mode */
+
+static unsigned char mantra[] = {
+    TN_IAC, TN_WILL, TN_LINE,
+    TN_IAC, TN_WILL, TN_SGA,
+    TN_IAC, TN_WILL, TN_ECHO,
+    TN_IAC, TN_WILL, TN_BIN,
+    TN_IAC, TN_DO, TN_BIN
+    };
+
+static void *
+_panel_malloc (size_t size)
+{
+void *p = malloc (size);
+
+if (p == NULL)
+    sim_panel_set_error ("Out of Memory");
+return p;
+}
+
+/* Allow compiler to help validate printf style format arguments */
+#if !defined __GNUC__
+#define GCC_FMT_ATTR(n, m)
+#endif
+#if !defined(GCC_FMT_ATTR)
+#define GCC_FMT_ATTR(n, m) __attribute__ ((format (__printf__, n, m)))
+#endif
+
+static void __panel_debug (PANEL *p, int dbits, const char *fmt, const char *buf, int bufsize, ...) GCC_FMT_ATTR(3, 6);
+#define _panel_debug(p, dbits, fmt, buf, bufsize, ...) do { if (p && p->Debug && ((dbits) & p->debug)) __panel_debug (p, dbits, fmt, buf, bufsize, ##__VA_ARGS__);} while (0)
+
+static void __panel_debug (PANEL *p, int dbits, const char *fmt, const char *buf, int bufsize, ...)
+{
+if (p && p->Debug && (dbits & p->debug)) {
+    int i;
+    struct timespec time_now;
+    va_list arglist;
+    char timestamp[32];
+    size_t obufsize = 10240 + 8*bufsize;
+    char *obuf = (char *)_panel_malloc (obufsize);
+
+    clock_gettime(CLOCK_REALTIME, &time_now);
+    sprintf (timestamp, "%lld.%03d ", (long long)(time_now.tv_sec), (int)(time_now.tv_nsec/1000000));
+    
+    va_start (arglist, bufsize);
+    vsnprintf (obuf, obufsize - 1, fmt, arglist);
+    va_end (arglist);
+
+    
+    for (i=0; i<bufsize; ++i) {
+        switch ((unsigned char)buf[i]) {
+            case TN_CR:
+                sprintf (&obuf[strlen (obuf)], "_TN_CR_");
+                break;
+            case TN_LF:
+                sprintf (&obuf[strlen (obuf)], "_TN_LF_");
+                break;
+            case TN_IAC:
+                sprintf (&obuf[strlen (obuf)], "_TN_IAC_");
+                switch ((unsigned char)buf[i+1]) {
+                    case TN_IAC:
+                        sprintf (&obuf[strlen (obuf)], "_TN_IAC_"); ++i;
+                        break;
+                    case TN_DONT:
+                        sprintf (&obuf[strlen (obuf)], "_TN_DONT_"); ++i;
+                        break;
+                    case TN_DO:
+                        sprintf (&obuf[strlen (obuf)], "_TN_DO_"); ++i;
+                        break;
+                    case TN_WONT:
+                        sprintf (&obuf[strlen (obuf)], "_TN_WONT_"); ++i;
+                        break;
+                    case TN_WILL:
+                        sprintf (&obuf[strlen (obuf)], "_TN_WILL_"); ++i;
+                        break;
+                    default:
+                        sprintf (&obuf[strlen (obuf)], "_0x%02X_", (unsigned char)buf[i+1]); ++i;
+                        break;
+                    }
+                switch ((unsigned char)buf[i+1]) {
+                    case TN_BIN:
+                        sprintf (&obuf[strlen (obuf)], "_TN_BIN_"); ++i;
+                        break;
+                    case TN_ECHO:
+                        sprintf (&obuf[strlen (obuf)], "_TN_ECHO_"); ++i;
+                        break;
+                    case TN_SGA:
+                        sprintf (&obuf[strlen (obuf)], "_TN_SGA_"); ++i;
+                        break;
+                    case TN_LINE:
+                        sprintf (&obuf[strlen (obuf)], "_TN_LINE_"); ++i;
+                        break;
+                    default:
+                        sprintf (&obuf[strlen (obuf)], "_0x%02X_", (unsigned char)buf[i+1]); ++i;
+                        break;
+                    }
+                    break;
+            default:
+                if (isprint((u_char)buf[i]))
+                    sprintf (&obuf[strlen (obuf)], "%c", buf[i]);
+                else {
+                    sprintf (&obuf[strlen (obuf)], "_");
+                    if ((buf[i] >= 1) && (buf[i] <= 26))
+                        sprintf (&obuf[strlen (obuf)], "^%c", 'A' + buf[i] - 1);
+                    else
+                        sprintf (&obuf[strlen (obuf)], "\\%03o", (u_char)buf[i]);
+                    sprintf (&obuf[strlen (obuf)], "_");
+                    }
+                break;
+            }
+        }
+    fprintf(p->Debug, "%s%s\n", timestamp, obuf);
+    free (obuf);
+    }
+}
+
+void
+sim_panel_set_debug_file (PANEL *panel, const char *debug_file)
+{
+if (!panel)
+    return;
+panel->Debug = fopen(debug_file, "w");
+setvbuf (panel->Debug, NULL, _IOFBF, 65536);
+}
+
+void
+sim_panel_set_debug_mode (PANEL *panel, int debug_bits)
+{
+if (panel)
+    panel->debug = debug_bits;
+}
+
+void
+sim_panel_flush_debug (PANEL *panel)
+{
+if (!panel)
+    return;
+if (panel->Debug)
+    fflush (panel->Debug);
+}
+
+
+static int
+_panel_send (PANEL *p, const char *msg, int len)
+{
+int sent = 0;
+
+if (p->sock == INVALID_SOCKET) {
+    sim_panel_set_error ("Invalid Socket for write");
+    p->State = Error;
+    return -1;
+    }
+pthread_mutex_lock (&p->io_send_lock);
+while (len) {
+    int bsent = sim_write_sock (p->sock, msg, len);
+    if (bsent < 0) {
+        sim_panel_set_error ("%s", sim_get_err_sock("Error writing to socket"));
+        p->State = Error;
+        pthread_mutex_unlock (&p->io_send_lock);
+        return bsent;
+        }
+    _panel_debug (p, DBG_XMT, "Sent %d bytes: ", msg, bsent, bsent);
+    len -= bsent;
+    msg += bsent;
+    sent += bsent;
+    }
+pthread_mutex_unlock (&p->io_send_lock);
+return sent;
+}
+
+static int
+_panel_sendf (PANEL *p, int *completion_status, char **response, const char *fmt, ...);
+
+static int
+_panel_register_query_string (PANEL *panel, char **buf, size_t *buf_size)
+{
+size_t i, j, buf_data, buf_needed = 0, reg_count = 0, bit_reg_count = 0;
+const char *dev;
+
+pthread_mutex_lock (&panel->io_lock);
+buf_needed = 2 + strlen (register_get_prefix);  /* SHOW TIME */
+for (i=0; i<panel->reg_count; i++) {
+    if (panel->regs[i].bits)
+        ++bit_reg_count;
+    else {
+        ++reg_count;
+        buf_needed += 9 + strlen (panel->regs[i].name) + (panel->regs[i].device_name ? strlen (panel->regs[i].device_name) : 0);
+        if (panel->regs[i].element_count > 0)
+            buf_needed += 4 + 6 /* 6 digit register array index */;
+        if (panel->regs[i].indirect)
+            buf_needed += 12 + strlen (register_ind_echo) + strlen (panel->regs[i].name);
+        }
+    }
+if (bit_reg_count)
+    buf_needed += 2 + strlen (register_get_postfix);
+buf_needed += 10 + strlen (register_get_echo); /* # REGISTERS-DONE */
+if (buf_needed > *buf_size) {
+    free (*buf);
+    *buf = (char *)_panel_malloc (buf_needed);
+    if (!*buf) {
+        panel->State = Error;
+        pthread_mutex_unlock (&panel->io_lock);
+        return -1;
+        }
+    *buf_size = buf_needed;
+    }
+buf_data = 0;
+if (reg_count) {
+    sprintf (*buf + buf_data, "%s\r", register_get_prefix);
+    buf_data += strlen (*buf + buf_data);
+    }
+dev = "";
+for (i=j=0; i<panel->reg_count; i++) {
+    const char *reg_dev = panel->regs[i].device_name ? panel->regs[i].device_name : "";
+
+    if ((panel->regs[i].indirect) || (panel->regs[i].bits))
+        continue;
+    if (strcmp (dev, reg_dev)) {/* devices are different */
+        char *tbuf;
+
+        buf_needed += 4 + strlen (register_dev_echo) + strlen (reg_dev);   /* # REGISTERS-for-DEVICE:XXX */
+        tbuf = (char *)_panel_malloc (buf_needed);
+        if (tbuf == NULL) {
+            panel->State = Error;
+            pthread_mutex_unlock (&panel->io_lock);
+            return -1;
+            }
+        strcpy (tbuf, *buf);
+        free (*buf);
+        *buf = tbuf;
+        sprintf (*buf + buf_data, "%s%s%s\r", (i == 0)? "" : "\r", register_dev_echo, reg_dev);
+        buf_data += strlen (*buf + buf_data);
+        dev = reg_dev;
+        j = 0;
+        *buf_size = buf_needed;
+        }
+    if (panel->regs[i].element_count == 0) {
+        if (j == 0)
+            sprintf (*buf + buf_data, "E -H %s %s", dev, panel->regs[i].name);
+        else
+            sprintf (*buf + buf_data, ",%s", panel->regs[i].name);
+        }
+    else {
+        if (j == 0)
+            sprintf (*buf + buf_data, "E -H %s %s[0:%d]", dev, panel->regs[i].name, (int)(panel->regs[i].element_count-1));
+        else
+            sprintf (*buf + buf_data, ",%s[0:%d]", panel->regs[i].name, (int)(panel->regs[i].element_count-1));
+        }
+    ++j;
+    buf_data += strlen (*buf + buf_data);
+    }
+if (buf_data && ((*buf)[buf_data-1] != '\r')) {
+    strcpy (*buf + buf_data, "\r");
+    buf_data += strlen (*buf + buf_data);
+    }
+for (i=j=0; i<panel->reg_count; i++) {
+    const char *reg_dev = panel->regs[i].device_name ? panel->regs[i].device_name : "";
+
+    if ((!panel->regs[i].indirect) || (panel->regs[i].bits))
+        continue;
+    sprintf (*buf + buf_data, "%s%s\rE -H %s %s,$\r", register_ind_echo, panel->regs[i].name, reg_dev, panel->regs[i].name);
+    buf_data += strlen (*buf + buf_data);
+    }
+if (bit_reg_count) {
+    strcpy (*buf + buf_data, register_get_postfix);
+    buf_data += strlen (*buf + buf_data);
+    strcpy (*buf + buf_data, "\r");
+    buf_data += strlen (*buf + buf_data);
+    }
+strcpy (*buf + buf_data, register_get_echo);
+buf_data += strlen (*buf + buf_data);
+strcpy (*buf + buf_data, "\r");
+buf_data += strlen (*buf + buf_data);
+*buf_size = buf_data;
+pthread_mutex_unlock (&panel->io_lock);
+return 0;
+}
+
+static int
+_panel_establish_register_bits_collection (PANEL *panel)
+{
+size_t i, buf_data, buf_needed = 0, reg_count = 0, bit_reg_count = 0;
+int cmd_stat, bits_count = 0;
+char *buf, *response = NULL;
+
+pthread_mutex_lock (&panel->io_lock);
+for (i=0; i<panel->reg_count; i++) {
+    if (panel->regs[i].bits)
+        buf_needed += 9 + strlen (panel->regs[i].name) + (panel->regs[i].device_name ? strlen (panel->regs[i].device_name) : 0);
+    }
+buf = (char *)_panel_malloc (buf_needed);
+if (!buf) {
+    panel->State = Error;
+    pthread_mutex_unlock (&panel->io_lock);
+    return -1;
+    }
+*buf = '\0';
+buf_data = 0;
+for (i=0; i<panel->reg_count; i++) {
+    if (panel->regs[i].bits) {
+        ++bits_count;
+        sprintf (buf + buf_data, "%s%s", (bits_count != 1) ? "," : "", panel->regs[i].indirect ? "-I " : "");
+        buf_data += strlen (buf + buf_data);
+        if (panel->regs[i].device_name) {
+            sprintf (buf + buf_data, "%s ", panel->regs[i].device_name);
+            buf_data += strlen (buf + buf_data);
+            }
+        sprintf (buf + buf_data, "%s", panel->regs[i].name);
+        buf_data += strlen (buf + buf_data);
+        }
+    }
+pthread_mutex_unlock (&panel->io_lock);
+if (_panel_sendf (panel, &cmd_stat, &response, "%s%u%s%u%s%s\r", register_collect_prefix, panel->sample_depth, 
+                                                                 register_collect_mid1, panel->sample_frequency,
+                                                                 register_collect_mid2, buf)) {
+    sim_panel_set_error ("Error establishing bit data collection:%s", response);
+    free (response);
+    free (buf);
+    return -1;
+    }
+free (response);
+free (buf);
+return 0;
+}
+
+static PANEL **panels = NULL;
+static int panel_count = 0;
+
+static void
+_panel_cleanup (void)
+{
+while (panel_count)
+    sim_panel_destroy (*panels);
+}
+
+static void
+_panel_register_panel (PANEL *p)
+{
+++panel_count;
+panels = (PANEL **)realloc (panels, sizeof(*panels)*panel_count);
+panels[panel_count-1] = p;
+if (panel_count == 1)
+    atexit (&_panel_cleanup);
+}
+
+static void
+_panel_deregister_panel (PANEL *p)
+{
+int i;
+
+for (i=0; i<panel_count; i++) {
+    if (panels[i] == p) {
+        int j;
+        for (j=i+1; j<panel_count; j++) 
+            panels[j-1] = panels[j];
+        --panel_count;
+        if (panel_count == 0) {
+            free (panels);
+            panels = NULL;
+            }
+        break;
+        }
+    }
+}
+
+
+static PANEL *
+_sim_panel_create (const char *sim_path,
+                   const char *sim_config,
+                   size_t device_panel_count,
+                   PANEL *simulator_panel,
+                   const char *device_name,
+                   const char *debug_file)
+{
+PANEL *p = NULL;
+FILE *fIn = NULL;
+FILE *fOut = NULL;
+struct stat statb;
+char *buf = NULL;
+int port;
+int cmd_stat;
+size_t i, device_num;
+char hostport[64];
+union {int i; char c[sizeof (int)]; } end_test;
+
+if (simulator_panel) {
+    for (device_num=0; device_num < simulator_panel->device_count; ++device_num)
+        if (simulator_panel->devices[device_num] == NULL)
+            break;
+    if (device_num == simulator_panel->device_count) {
+        sim_panel_set_error ("No free panel devices slots available %s simulator.  All %d slots are used.", simulator_panel->path, (int)simulator_panel->device_count);
+        return NULL;
+        }
+    p = (PANEL *)_panel_malloc (sizeof(*p));
+    if (p == NULL)
+        goto Error_Return;
+    memset (p, 0, sizeof(*p));
+    p->device_name = (char *)_panel_malloc (1 + strlen (device_name));
+    if (p->device_name == NULL)
+        goto Error_Return;
+    strcpy (p->device_name, device_name);
+    p->parent = simulator_panel;
+    strcpy (p->hostport, simulator_panel->hostport);
+    p->sock = INVALID_SOCKET;
+    }
+else {
+    end_test.i = 1;                             /* test endian-ness */
+    little_endian = (end_test.c[0] != 0);
+    sim_init_sock ();
+    for (port=1024; port < 2048; port++) {
+        SOCKET sock;
+
+        sprintf (hostport, "%d", port);
+        sock = sim_connect_sock_ex (NULL, hostport, NULL, NULL, SIM_SOCK_OPT_NODELAY | SIM_SOCK_OPT_BLOCKING);
+        if (sock != INVALID_SOCKET) {
+            int sta = 0;
+            while (!sta) {
+                msleep (10);
+                sta = sim_check_conn (sock, 1);
+                }
+            sim_close_sock (sock);
+            if (sta == -1)
+                break;
+            }
+        else
+            break;
+        }
+    if (stat (sim_config, &statb) < 0) {
+        sim_panel_set_error ("Can't stat simulator configuration '%s': %s", sim_config, strerror(errno));
+        goto Error_Return;
+        }
+    buf = (char *)_panel_malloc (statb.st_size+1);
+    if (buf == NULL)
+        goto Error_Return;
+    buf[statb.st_size] = '\0';
+    p = (PANEL *)_panel_malloc (sizeof(*p));
+    if (p == NULL)
+        goto Error_Return;
+    memset (p, 0, sizeof(*p));
+    p->sock = INVALID_SOCKET;
+    p->path = (char *)_panel_malloc (strlen (sim_path) + 1);
+    if (p->path == NULL)
+        goto Error_Return;
+    strcpy (p->path, sim_path);
+    p->config = (char *)_panel_malloc (strlen (sim_config) + 1);
+    if (p->config == NULL)
+        goto Error_Return;
+    strcpy (p->config, sim_config);
+    fIn = fopen (sim_config, "r");
+    if (fIn == NULL) {
+        sim_panel_set_error ("Can't open configuration file '%s': %s", sim_config, strerror(errno));
+        goto Error_Return;
+        }
+    p->temp_config = (char *)_panel_malloc (strlen (sim_config) + 40);
+    if (p->temp_config == NULL)
+        goto Error_Return;
+    sprintf (p->temp_config, "%s-Panel-%d", sim_config, getpid());
+    fOut = fopen (p->temp_config, "w");
+    if (fOut == NULL) {
+        sim_panel_set_error ("Can't create temporary configuration file '%s': %s", p->temp_config, strerror(errno));
+        goto Error_Return;
+        }
+    fprintf (fOut, "# Temporary FrontPanel generated simh configuration file\n");
+    fprintf (fOut, "# Original Configuration File: %s\n", p->config);
+    fprintf (fOut, "# Simulator Path: %s\n", sim_path);
+    while (fgets (buf, statb.st_size, fIn))
+        fputs (buf, fOut);
+    free (buf);
+    buf = NULL;
+    fclose (fIn);
+    fIn = NULL;
+    fprintf (fOut, "set remote notelnet\n");
+    if (device_panel_count)
+        fprintf (fOut, "set remote connections=%d\n", (int)device_panel_count+1);
+    fprintf (fOut, "set remote -u telnet=%s\n", hostport);
+    fprintf (fOut, "set remote master\n");
+    fprintf (fOut, "exit\n");
+    fclose (fOut);
+    fOut = NULL;
+    }
+if (debug_file) {
+    sim_panel_set_debug_file (p, debug_file);
+    sim_panel_set_debug_mode (p, DBG_XMT|DBG_RCV);
+    _panel_debug (p, DBG_XMT|DBG_RCV, "Creating Simulator Process %s\n", NULL, 0, sim_path);
+
+    if (stat (p->temp_config, &statb) < 0) {
+        sim_panel_set_error ("Can't stat temporary simulator configuration '%s': %s", p->temp_config, strerror(errno));
+        goto Error_Return;
+        }
+    buf = (char *)_panel_malloc (statb.st_size+1);
+    if (buf == NULL)
+        goto Error_Return;
+    buf[statb.st_size] = '\0';
+    fIn = fopen (p->temp_config, "r");
+    if (fIn == NULL) {
+        sim_panel_set_error ("Can't open temporary configuration file '%s': %s", p->temp_config, strerror(errno));
+        goto Error_Return;
+        }
+    _panel_debug (p, DBG_XMT|DBG_RCV, "Using Temporary Configuration File '%s' containing:", NULL, 0, p->temp_config);
+    i = 0;
+    while (fgets (buf, statb.st_size, fIn)) {
+        ++i;
+        buf[strlen(buf) - 1] = '\0';
+        _panel_debug (p, DBG_XMT|DBG_RCV, "Line %2d: %s", NULL, 0, (int)i, buf);
+        }
+    free (buf);
+    buf = NULL;
+    fclose (fIn);
+    fIn = NULL;
+    }
+if (!simulator_panel) {
+#if defined(_WIN32)
+    char cmd[2048];
+    PROCESS_INFORMATION ProcessInfo;
+    STARTUPINFO StartupInfo;
+
+    sprintf(cmd, "%s%s%s %s%s%s", strchr (sim_path, ' ') ? "\"" : "", sim_path, strchr (sim_path, ' ') ? "\"" : "", strchr (p->temp_config, ' ') ? "\"" : "", p->temp_config, strchr (p->temp_config, ' ') ? "\"" : "");
+
+    memset (&ProcessInfo, 0, sizeof(ProcessInfo));
+    memset (&StartupInfo, 0, sizeof(StartupInfo));
+	/* TODO: Put back the commented code below */
+    //StartupInfo.dwFlags = STARTF_USESTDHANDLES;
+    //StartupInfo.hStdInput = INVALID_HANDLE_VALUE;
+    //StartupInfo.hStdOutput = INVALID_HANDLE_VALUE;
+    //StartupInfo.hStdError = INVALID_HANDLE_VALUE;
+    if (CreateProcessA(NULL, cmd, NULL, NULL, FALSE, CREATE_NEW_CONSOLE /*CREATE_NO_WINDOW*/, NULL, NULL, &StartupInfo, &ProcessInfo)) {
+        CloseHandle (ProcessInfo.hThread);
+        p->hProcess = ProcessInfo.hProcess;
+        }
+    else { /* Creation Problem */
+        sim_panel_set_error ("CreateProcess Error: %d", GetLastError());
+        goto Error_Return;
+        }
+#else
+    p->pidProcess = fork();
+    if (p->pidProcess == 0) {
+        close (0); close (1); close (2);        /* make sure not to pass the open standard handles */
+        dup (dup (open ("/dev/null", O_RDWR))); /* open standard handles to /dev/null */
+        if (execlp (sim_path, sim_path, p->temp_config, NULL, NULL)) {
+            perror ("execl");
+            exit(errno);
+            }
+        }
+    if (p->pidProcess < 0) {
+        p->pidProcess = 0;
+        sim_panel_set_error ("fork() Error: %s", strerror(errno));
+        goto Error_Return;
+        }
+#endif
+    strcpy (p->hostport, hostport);
+    }
+for (i=0; i<100; i++) {          /* Allow up to 10 seconds waiting for simulator to start up */
+    p->sock = sim_connect_sock_ex (NULL, p->hostport, NULL, NULL, SIM_SOCK_OPT_NODELAY | SIM_SOCK_OPT_BLOCKING);
+    if (p->sock == INVALID_SOCKET)
+        msleep (100);
+    else
+        break;
+    }
+if (p->sock == INVALID_SOCKET) {
+    if (simulator_panel) {
+        sim_panel_set_error ("Can't connect to simulator Remote Console on port %s", p->hostport);
+        }
+    else {
+        if (stat (sim_path, &statb) < 0)
+            sim_panel_set_error ("Can't stat simulator '%s': %s", sim_path, strerror(errno));
+        else
+            sim_panel_set_error ("Can't connect to the %s simulator Remote Console on port %s, the simulator process may not have started or the simulator binary can't be found", sim_path, p->hostport);
+        }
+    goto Error_Return;
+    }
+_panel_debug (p, DBG_XMT|DBG_RCV, "Connected to simulator on %s after %dms\n", NULL, 0, p->hostport, (int)i*100);
+pthread_mutex_init (&p->io_lock, NULL);
+pthread_mutex_init (&p->io_send_lock, NULL);
+pthread_mutex_init (&p->io_command_lock, NULL);
+pthread_cond_init (&p->io_done, NULL);
+pthread_cond_init (&p->startup_cond, NULL);
+if (sizeof(mantra) != _panel_send (p, (char *)mantra, sizeof(mantra))) {
+    sim_panel_set_error ("Error sending Telnet mantra (options): %s", sim_get_err_sock ("send"));
+    goto Error_Return;
+    }
+if (1) {
+    pthread_attr_t attr;
+
+    pthread_attr_init(&attr);
+    pthread_attr_setscope(&attr, PTHREAD_SCOPE_SYSTEM);
+    pthread_mutex_lock (&p->io_lock);
+    p->io_thread_running = 0;
+    pthread_create (&p->io_thread, &attr, _panel_reader, (void *)p);
+    pthread_attr_destroy(&attr);
+    while (!p->io_thread_running)
+        pthread_cond_wait (&p->startup_cond, &p->io_lock); /* Wait for thread to stabilize */
+    pthread_mutex_unlock (&p->io_lock);
+    pthread_cond_destroy (&p->startup_cond);
+    }
+if (simulator_panel) {
+    simulator_panel->devices[device_num] = p;
+    }
+else {
+    if (device_panel_count) {
+        p->devices = (PANEL **)_panel_malloc (device_panel_count*sizeof(*p->devices));
+        if (p->devices == NULL)
+            goto Error_Return;
+        memset (p->devices, 0, device_panel_count*sizeof(*p->devices));
+        p->device_count = device_panel_count;
+        }
+    if (p->State == Error)
+        goto Error_Return;
+    /* Validate sim_frontpanel API version */
+    if (_panel_sendf (p, &cmd_stat, &p->simulator_version, "SHOW VERSION\r"))
+        goto Error_Return;
+    if (1) {
+        int api_version = 0;
+        char *c = strstr (p->simulator_version, "FrontPanel API Version");
+
+        if ((!c) ||
+            (1 != sscanf (c, "FrontPanel API Version %d", &api_version)) ||
+            (api_version != SIM_FRONTPANEL_VERSION)) {
+            sim_panel_set_error ("Inconsistent sim_frontpanel API version %d in simulator.  Version %d needed.-", api_version, SIM_FRONTPANEL_VERSION);
+            goto Error_Return;
+            }
+        }
+    if (1) {
+        char *radix = NULL;
+
+        if (_panel_sendf (p, &cmd_stat, &radix, "SHOW %s RADIX\r", p->device_name ? p->device_name : "")) {
+            free (radix);
+            goto Error_Return;
+            }
+        sscanf (radix, "Radix=%d", &p->radix);
+        free (radix);
+        if ((p->radix != 16) && (p->radix != 8)) {
+            sim_panel_set_error ("Unsupported Radix: %d%s%s.", p->radix, p->device_name ? " on device " : "", p->device_name ? p->device_name : "");
+            goto Error_Return;
+            }
+        }
+    }
+_panel_register_panel (p);
+return p;
+
+Error_Return:
+if (fIn)
+    fclose (fIn);
+if (fOut) {
+    fclose (fOut);
+    remove (p->temp_config);
+    }
+if (buf)
+    free (buf);
+if (1) {
+    const char *err = sim_panel_get_error();
+    char *errbuf = (char *)_panel_malloc (1 + strlen (err));
+
+    strcpy (errbuf, err);               /* preserve error info while closing */
+    sim_panel_destroy (p);
+    sim_panel_set_error ("%s", errbuf);
+    free (errbuf);
+    }
+return NULL;
+}
+
+PANEL *
+sim_panel_start_simulator_debug (const char *sim_path,
+                                 const char *sim_config,
+                                 size_t device_panel_count,
+                                 const char *debug_file)
+{
+return _sim_panel_create (sim_path, sim_config, device_panel_count, NULL, NULL, debug_file);
+}
+
+PANEL *
+sim_panel_start_simulator (const char *sim_path,
+                           const char *sim_config,
+                           size_t device_panel_count)
+{
+return sim_panel_start_simulator_debug (sim_path, sim_config, device_panel_count, NULL);
+}
+
+PANEL *
+sim_panel_add_device_panel_debug (PANEL *simulator_panel,
+                                  const char *device_name,
+                                  const char *debug_file)
+{
+return _sim_panel_create (NULL, NULL, 0, simulator_panel, device_name, debug_file);
+}
+
+PANEL *
+sim_panel_add_device_panel (PANEL *simulator_panel,
+                            const char *device_name)
+{
+return sim_panel_add_device_panel_debug (simulator_panel, device_name, NULL);
+}
+
+int
+sim_panel_destroy (PANEL *panel)
+{
+REG *reg;
+
+if (panel) {
+    _panel_debug (panel, DBG_XMT|DBG_RCV, "Closing Panel %s\n", NULL, 0, panel->device_name? panel->device_name : panel->path);
+    if (panel->devices) {
+        size_t i;
+
+        for (i=0; i<panel->device_count; i++) {
+            if (panel->devices[i])
+                sim_panel_destroy (panel->devices[i]);
+            }
+        free (panel->devices);
+        panel->devices = NULL;
+        }
+
+    _panel_deregister_panel (panel);
+    free (panel->path);
+    free (panel->device_name);
+    free (panel->config);
+    if (panel->sock != INVALID_SOCKET) {
+        SOCKET sock = panel->sock;
+        int wait_count;
+
+        /* First, wind down the automatic register queries */
+        sim_panel_set_display_callback_interval (panel, NULL, NULL, 0);
+        /* Next, attempt a simulator shutdown only with the master panel */
+        if (panel->parent == NULL) {
+            if (panel->State == Run)
+                _panel_send (panel, "\005\r", 2);
+            _panel_send (panel, "EXIT\r", 5);
+            }
+        /* Wait for up to 2 seconds for a graceful shutdown */
+        for (wait_count=0; panel->io_thread_running && (wait_count<20); ++wait_count)
+            msleep (100);
+        /* Now close the socket which should stop a pending read that hasn't completed */
+        panel->sock = INVALID_SOCKET;
+        sim_close_sock (sock);
+        pthread_join (panel->io_thread, NULL);
+        pthread_mutex_destroy (&panel->io_lock);
+        pthread_mutex_destroy (&panel->io_send_lock);
+        pthread_mutex_destroy (&panel->io_command_lock);
+        pthread_cond_destroy (&panel->io_done);
+        }
+#if defined(_WIN32)
+    if (panel->hProcess) {
+        TerminateProcess (panel->hProcess, 0);
+        WaitForSingleObject (panel->hProcess, INFINITE);
+        CloseHandle (panel->hProcess);
+        }
+#else
+    if (panel->pidProcess) {
+        int status;
+
+        if (!kill (panel->pidProcess, 0)) {
+            kill (panel->pidProcess, SIGTERM);
+            msleep (200);
+            if (!kill (panel->pidProcess, 0))
+                kill (panel->pidProcess, SIGKILL);
+            }
+        waitpid (panel->pidProcess, &status, 0);
+        }
+#endif
+    if (panel->temp_config)
+        remove (panel->temp_config);
+    free (panel->temp_config);
+    reg = panel->regs;
+    while (panel->reg_count--) {
+        free (reg->name);
+        free (reg->device_name);
+        reg++;
+        }
+    free (panel->regs);
+    free (panel->reg_query);
+    free (panel->io_response);
+    free (panel->simulator_version);
+    if (panel->Debug)
+        fclose (panel->Debug);
+    sim_cleanup_sock ();
+    free (panel);
+    }
+return 0;
+}
+
+OperationalState
+sim_panel_get_state (PANEL *panel)
+{
+if (!panel)
+    return Halt;
+return panel->State;
+}
+
+static int
+_panel_add_register (PANEL *panel,
+                     const char *name,
+                     const char *device_name,
+                     size_t size,
+                     void *addr,
+                     int indirect,
+                     size_t element_count,
+                     int *bits,
+                     size_t bit_count)
+{
+REG *regs, *reg;
+char *response = NULL;
+size_t i;
+int cmd_stat;
+
+if (!panel || (panel->State == Error)) {
+    sim_panel_set_error ("Invalid Panel");
+    return -1;
+    }
+if (panel->State == Run) {
+    sim_panel_set_error ("Not Halted");
+    return -1;
+    }
+if ((bit_count != 0) && (panel->sample_depth == 0)) {
+    sim_panel_set_error ("sim_panel_set_sampling_parameters() must be called first");
+    return -1;
+    }
+regs = (REG *)_panel_malloc ((1 + panel->reg_count)*sizeof(*regs)); 
+if (regs == NULL) {
+    panel->State = Error;
+    return -1;
+    }
+pthread_mutex_lock (&panel->io_lock);
+memcpy (regs, panel->regs, panel->reg_count*sizeof(*regs));
+reg = &regs[panel->reg_count];
+memset (reg, 0, sizeof(*regs));
+reg->name = (char *)_panel_malloc (1 + strlen (name));
+if (reg->name == NULL) {
+    panel->State = Error;
+    free (regs);
+    return -1;
+    }
+strcpy (reg->name, name);
+reg->indirect = indirect;
+reg->addr = addr;
+reg->size = size;
+reg->element_count = element_count;
+reg->bits = bits;
+reg->bit_count = bit_count;
+for (i=0; i<strlen (reg->name); i++) {
+    if (islower (reg->name[i]))
+        reg->name[i] = toupper (reg->name[i]);
+    }
+if (device_name) {
+    reg->device_name = (char *)_panel_malloc (1 + strlen (device_name));
+    if (reg->device_name == NULL) {
+        free (reg->name);
+        panel->State = Error;
+        free (regs);
+        return -1;
+        }
+    strcpy (reg->device_name, device_name);
+    for (i=0; i<strlen (reg->device_name); i++) {
+        if (islower (reg->device_name[i]))
+            reg->device_name[i] = toupper (reg->device_name[i]);
+        }
+    }
+for (i=0; i<panel->reg_count; i++) {
+    char *t1 = (char *)_panel_malloc (2 + strlen (regs[i].name) + (regs[i].device_name? strlen (regs[i].device_name) : 0));
+    char *t2 = (char *)_panel_malloc (2 + strlen (reg->name) + (reg->device_name? strlen (reg->device_name) : 0));
+
+    if ((t1 == NULL) || (t2 == NULL)) {
+        free (t1);
+        free (t2);
+        free (reg->name);
+        free (reg->device_name);
+        panel->State = Error;
+        free (regs);
+        return -1;
+        }
+    sprintf (t1, "%s %s", regs[i].device_name ? regs[i].device_name : "", regs[i].name);
+    sprintf (t2, "%s %s", reg->device_name ? reg->device_name : "", reg->name);
+    if ((!strcmp (t1, t2)) && 
+        (reg->indirect == regs[i].indirect) && 
+        ((reg->bits == NULL) == (regs[i].bits == NULL))) {
+        sim_panel_set_error ("Duplicate Register Declaration");
+        free (t1);
+        free (t2);
+        free (reg->name);
+        free (reg->device_name);
+        free (regs);
+        return -1;
+        }
+    free (t1);
+    free (t2);
+    }
+pthread_mutex_unlock (&panel->io_lock);
+/* Validate existence of requested register/array */
+if (_panel_sendf (panel, &cmd_stat, &response, "EXAMINE %s %s%s\r", device_name? device_name : "", name, (element_count > 0) ? "[0]" : "")) {
+    free (reg->name);
+    free (reg->device_name);
+    free (regs);
+    return -1;
+    }
+if (!strcmp ("Invalid argument\r\n", response)) {
+    sim_panel_set_error ("Invalid Register: %s %s", device_name? device_name : "", name);
+    free (response);
+    free (reg->name);
+    free (reg->device_name);
+    free (regs);
+    return -1;
+    }
+free (response);
+if (element_count > 0) {
+    if (_panel_sendf (panel, &cmd_stat, &response, "EXAMINE %s %s[%d]\r", device_name? device_name : "", name, element_count-1)) {
+        free (reg->name);
+        free (reg->device_name);
+        free (regs);
+        return -1;
+        }
+    if (!strcmp ("Subscript out of range\r\n", response)) {
+        sim_panel_set_error ("Invalid Register Array Dimension: %s %s[%d]", device_name? device_name : "", name, element_count-1);
+        free (response);
+        free (reg->name);
+        free (reg->device_name);
+        free (regs);
+        return -1;
+        }
+    free (response);
+    }
+pthread_mutex_lock (&panel->io_lock);
+++panel->reg_count;
+free (panel->regs);
+panel->regs = regs;
+panel->new_register = 1;
+pthread_mutex_unlock (&panel->io_lock);
+/* Now build the register query string for the whole register list */
+if (_panel_register_query_string (panel, &panel->reg_query, &panel->reg_query_size))
+    return -1;
+if (bits) {
+    memset (bits, 0, sizeof (*bits) * bit_count);
+    if (_panel_establish_register_bits_collection (panel))
+        return -1;
+    }
+return 0;
+}
+
+int
+sim_panel_add_register (PANEL *panel,
+                        const char *name,
+                        const char *device_name,
+                        size_t size,
+                        void *addr)
+{
+return _panel_add_register (panel, name, device_name, size, addr, 0, 0, NULL, 0);
+}
+
+int
+sim_panel_add_register_bits (PANEL *panel,
+                             const char *name,
+                             const char *device_name,
+                             size_t bit_width,
+                             int *bits)
+{
+return _panel_add_register (panel, name, device_name, 0, NULL, 0, 0, bits, bit_width);
+}
+
+int
+sim_panel_add_register_array (PANEL *panel,
+                              const char *name,
+                              const char *device_name,
+                              size_t element_count,
+                              size_t size,
+                              void *addr)
+{
+return _panel_add_register (panel, name, device_name, size, addr, 0, element_count, NULL, 0);
+}
+
+
+int
+sim_panel_add_register_indirect (PANEL *panel,
+                                 const char *name,
+                                 const char *device_name,
+                                 size_t size,
+                                 void *addr)
+{
+return _panel_add_register (panel, name, device_name, size, addr, 1, 0, NULL, 0);
+}
+
+int
+sim_panel_add_register_indirect_bits (PANEL *panel,
+                                      const char *name,
+                                      const char *device_name,
+                                      size_t bit_width,
+                                      int *bits)
+{
+return _panel_add_register (panel, name, device_name, 0, NULL, 1, 0, bits, bit_width);
+}
+
+static int
+_panel_get_registers (PANEL *panel, int calledback, unsigned long long *simulation_time)
+{
+if ((!panel) || (panel->State == Error)) {
+    sim_panel_set_error ("Invalid Panel");
+    return -1;
+    }
+if ((!calledback) && (panel->callback)) {
+    sim_panel_set_error ("Callback provides register data");
+    return -1;
+    }
+if (!panel->reg_count) {
+    sim_panel_set_error ("No registers specified");
+    return -1;
+    }
+pthread_mutex_lock (&panel->io_command_lock);
+pthread_mutex_lock (&panel->io_lock);
+if (panel->reg_query_size != _panel_send (panel, panel->reg_query, panel->reg_query_size)) {
+    pthread_mutex_unlock (&panel->io_lock);
+    pthread_mutex_unlock (&panel->io_command_lock);
+    return -1;
+    }
+while (panel->io_reg_query_pending != 0) {
+    pthread_mutex_unlock (&panel->io_lock);
+    msleep (100);
+    pthread_mutex_lock (&panel->io_lock);
+    }
+++panel->io_reg_query_pending;
+panel->io_waiting = 1;
+while (panel->io_waiting)
+    pthread_cond_wait (&panel->io_done, &panel->io_lock);
+if (simulation_time)
+    *simulation_time = panel->simulation_time;
+pthread_mutex_unlock (&panel->io_lock);
+pthread_mutex_unlock (&panel->io_command_lock);
+return 0;
+}
+
+int
+sim_panel_get_registers (PANEL *panel, unsigned long long *simulation_time)
+{
+return _panel_get_registers (panel, 0, simulation_time);
+}
+
+int
+sim_panel_set_display_callback_interval (PANEL *panel, 
+                                         PANEL_DISPLAY_PCALLBACK callback, 
+                                         void *context, 
+                                         int usecs_between_callbacks)
+{
+if (!panel) {
+    sim_panel_set_error ("Invalid Panel");
+    return -1;
+    }
+pthread_mutex_lock (&panel->io_lock);
+panel->callback = callback;
+panel->callback_context = context;
+if (usecs_between_callbacks && (0 == panel->usecs_between_callbacks)) { /* Need to start/enable callbacks */
+    pthread_attr_t attr;
+
+    panel->usecs_between_callbacks = usecs_between_callbacks;
+    pthread_cond_init (&panel->startup_cond, NULL);
+    pthread_attr_init(&attr);
+    pthread_attr_setscope(&attr, PTHREAD_SCOPE_SYSTEM);
+    pthread_create (&panel->callback_thread, &attr, _panel_callback, (void *)panel);
+    pthread_attr_destroy(&attr);
+    while (!panel->callback_thread_running)
+        pthread_cond_wait (&panel->startup_cond, &panel->io_lock); /* Wait for thread to stabilize */
+    pthread_cond_destroy (&panel->startup_cond);
+    }
+if ((usecs_between_callbacks == 0) && panel->usecs_between_callbacks) { /* Need to stop callbacks */
+    panel->usecs_between_callbacks = 0;
+    pthread_mutex_unlock (&panel->io_lock);
+    pthread_join (panel->callback_thread, NULL);
+    pthread_mutex_lock (&panel->io_lock);
+    }
+pthread_mutex_unlock (&panel->io_lock);
+return 0;
+}
+
+int
+sim_panel_set_sampling_parameters (PANEL *panel,
+                                   unsigned int sample_frequency,
+                                   unsigned int sample_depth)
+{
+if (sample_frequency == 0) {
+    sim_panel_set_error ("Invalid sample frequency value: %u", sample_frequency);
+    return -1;
+    }
+if (sample_depth == 0) {
+    sim_panel_set_error ("Invalid sample depth value: %u", sample_depth);
+    return -1;
+    }
+panel->sample_frequency = sample_frequency;
+panel->sample_depth = sample_depth;
+return 0;
+}
+
+int
+sim_panel_exec_halt (PANEL *panel)
+{
+if (!panel || (panel->State == Error)) {
+    sim_panel_set_error ("Invalid Panel");
+    return -1;
+    }
+if (panel->parent) {
+    sim_panel_set_error ("Can't HALT simulator from device front panel");
+    return -1;
+    }
+if (panel->State == Run) {
+    if (1 != _panel_send (panel, "\005", 1))
+        return -1;
+    }
+return 0;
+}
+
+int
+sim_panel_exec_boot (PANEL *panel, const char *device)
+{
+if (!panel || (panel->State == Error)) {
+    sim_panel_set_error ("Invalid Panel");
+    return -1;
+    }
+if (panel->parent) {
+    sim_panel_set_error ("Can't BOOT simulator from device front panel");
+    return -1;
+    }
+if (panel->State == Run) {
+    sim_panel_set_error ("Not Halted");
+    return -1;
+    }
+if (_panel_sendf (panel, NULL, NULL, "BOOT %s\r", device))
+    return -1;
+panel->State = Run;
+return 0;
+}
+
+int
+sim_panel_exec_run (PANEL *panel)
+{
+if (!panel || (panel->State == Error)) {
+    sim_panel_set_error ("Invalid Panel");
+    return -1;
+    }
+if (panel->parent) {
+    sim_panel_set_error ("Can't CONT simulator from device front panel");
+    return -1;
+    }
+if (panel->State == Run) {
+    sim_panel_set_error ("Not Halted");
+    return -1;
+    }
+if (_panel_sendf (panel, NULL, NULL, "CONT\r", 5))
+    return -1;
+panel->State = Run;
+return 0;
+}
+
+int
+sim_panel_exec_step (PANEL *panel)
+{
+if (!panel || (panel->State == Error)) {
+    sim_panel_set_error ("Invalid Panel");
+    return -1;
+    }
+if (panel->parent) {
+    sim_panel_set_error ("Can't STEP simulator from device front panel");
+    return -1;
+    }
+if (panel->State == Run) {
+    sim_panel_set_error ("Not Halted");
+    return -1;
+    }
+    
+if (5 != _panel_send (panel, "STEP\r", 5))
+    return -1;
+panel->State = Run;
+return 0;
+}
+
+int
+sim_panel_break_set (PANEL *panel, const char *condition)
+{
+char *response = NULL;
+int cmd_stat;
+
+if (!panel || (panel->State == Error)) {
+    sim_panel_set_error ("Invalid Panel");
+    return -1;
+    }
+if (panel->parent) {
+    sim_panel_set_error ("Can't establish a breakpoint from device front panel");
+    return -1;
+    }
+if (panel->State == Run) {
+    sim_panel_set_error ("Not Halted");
+    return -1;
+    }
+    
+if ((_panel_sendf (panel, &cmd_stat, &response, "BREAK %s\r", condition)) ||
+    (*response)) {
+        sim_panel_set_error ("Error establishing breakpoint at '%s': %s", condition, response ? response : "");
+    free (response);
+    return -1;
+    }
+free (response);
+return 0;
+}
+
+int
+sim_panel_break_clear (PANEL *panel, const char *condition)
+{
+char *response = NULL;
+int cmd_stat;
+
+if (!panel || (panel->State == Error)) {
+    sim_panel_set_error ("Invalid Panel");
+    return -1;
+    }
+if (panel->parent) {
+    sim_panel_set_error ("Can't clear a breakpoint from device front panel");
+    return -1;
+    }
+if (panel->State == Run) {
+    sim_panel_set_error ("Not Halted");
+    return -1;
+    }
+    
+if ((_panel_sendf (panel, &cmd_stat, &response, "NOBREAK %s\r", condition)) ||
+    (*response)) {
+    sim_panel_set_error ("Error clearing breakpoint at '%s': %s", condition, response ? response : "");
+    free (response);
+    return -1;
+    }
+free (response);
+return 0;
+}
+
+int
+sim_panel_break_output_set (PANEL *panel, const char *condition)
+{
+char *response = NULL;
+int cmd_stat;
+
+if (!panel || (panel->State == Error)) {
+    sim_panel_set_error ("Invalid Panel");
+    return -1;
+    }
+if (panel->parent) {
+    sim_panel_set_error ("Can't establish an output breakpoint from device front panel");
+    return -1;
+    }
+if (panel->State == Run) {
+    sim_panel_set_error ("Not Halted");
+    return -1;
+    }
+    
+if ((_panel_sendf (panel, &cmd_stat, &response, "EXPECT %s\r", condition)) ||
+    (*response)) {
+    sim_panel_set_error ("Error establishing output breakpoint for '%s': %s", condition, response ? response : "");
+    free (response);
+    return -1;
+    }
+free (response);
+return 0;
+}
+
+int
+sim_panel_break_output_clear (PANEL *panel, const char *condition)
+{
+char *response = NULL;
+int cmd_stat;
+
+if (!panel || (panel->State == Error)) {
+    sim_panel_set_error ("Invalid Panel");
+    return -1;
+    }
+if (panel->parent) {
+    sim_panel_set_error ("Can't clear an output breakpoint from device front panel");
+    return -1;
+    }
+if (panel->State == Run) {
+    sim_panel_set_error ("Not Halted");
+    return -1;
+    }
+    
+if ((_panel_sendf (panel, &cmd_stat, &response, "NOEXPECT %s\r", condition)) ||
+    (*response)) {
+    sim_panel_set_error ("Error clearing output breakpoint for '%s': %s", condition, response ? response : "");
+    free (response);
+    return -1;
+    }
+free (response);
+return 0;
+}
+
+/**
+
+   sim_panel_gen_examine
+
+        name_or_addr the name the simulator knows this register by
+        size         the size (in local storage) of the buffer which will
+                     receive the data returned when examining the simulator
+        value        a pointer to the buffer which will be loaded with the
+                     data returned when examining the simulator
+ */
+
+int
+sim_panel_gen_examine (PANEL *panel, 
+                       const char *name_or_addr,
+                       size_t size,
+                       void *value)
+{
+char *response = NULL, *c;
+unsigned long long data = 0;
+int cmd_stat;
+
+if (!panel || (panel->State == Error)) {
+    sim_panel_set_error ("Invalid Panel");
+    return -1;
+    }
+if (panel->State == Run) {
+    sim_panel_set_error ("Not Halted");
+    return -1;
+    }
+if (_panel_sendf (panel, &cmd_stat, &response, "EXAMINE -H %s", name_or_addr)) {
+    free (response);
+    return -1;
+    }
+c = strchr (response, ':');
+if (!c) {
+    sim_panel_set_error (response);
+    free (response);
+    return -1;
+    }
+data = strtoull (c + 1, NULL, 16);
+if (little_endian)
+    memcpy (value, &data, size);
+else
+    memcpy (value, ((char *)&data) + sizeof(data)-size, size);
+free (response);
+return 0;
+}
+
+/**
+
+   sim_panel_gen_deposit
+
+        name_or_addr the name the simulator knows this register by
+        size         the size (in local storage) of the buffer which
+                     contains the data to be deposited into the simulator
+        value        a pointer to the buffer which contains the data to 
+                     be deposited into the simulator
+ */
+
+int
+sim_panel_gen_deposit (PANEL *panel, 
+                       const char *name_or_addr,
+                       size_t size,
+                       const void *value)
+{
+unsigned long long data = 0;
+int cmd_stat;
+
+if (!panel || (panel->State == Error)) {
+    sim_panel_set_error ("Invalid Panel");
+    return -1;
+    }
+if (panel->State == Run) {
+    sim_panel_set_error ("Not Halted");
+    return -1;
+    }
+if (little_endian)
+    memcpy (&data, value, size);
+else
+    memcpy (((char *)&data) + sizeof(data)-size, value, size);
+if (_panel_sendf (panel, &cmd_stat, NULL, "DEPOSIT -H %s %llx", name_or_addr, data))
+    return -1;
+return 0;
+}
+
+/**
+
+   sim_panel_mem_examine
+
+        addr_size    the size (in local storage) of the buffer which 
+                     contains the memory address of the data to be examined
+                     in the simulator
+        addr         a pointer to the buffer containing the memory address
+                     of the data to be examined in the simulator
+        value_size   the size (in local storage) of the buffer which will
+                     receive the data returned when examining the simulator
+        value        a pointer to the buffer which will be loaded with the
+                     data returned when examining the simulator
+ */
+
+int
+sim_panel_mem_examine (PANEL *panel, 
+                       size_t addr_size,
+                       const void *addr,
+                       size_t value_size,
+                       void *value)
+{
+char *response = NULL, *c;
+unsigned long long data = 0, address = 0;
+int cmd_stat;
+
+if (!panel || (panel->State == Error)) {
+    sim_panel_set_error ("Invalid Panel");
+    return -1;
+    }
+if (panel->State == Run) {
+    sim_panel_set_error ("Not Halted");
+    return -1;
+    }
+if (little_endian)
+    memcpy (&address, addr, addr_size);
+else
+    memcpy (((char *)&address) + sizeof(address)-addr_size, addr, addr_size);
+if (_panel_sendf (panel, &cmd_stat, &response, (panel->radix == 16) ? "EXAMINE -H %llx" : "EXAMINE -H %llo", address)) {
+    free (response);
+    return -1;
+    }
+c = strchr (response, ':');
+if (!c) {
+    sim_panel_set_error (response);
+    free (response);
+    return -1;
+    }
+data = strtoull (c + 1, NULL, 16);
+if (little_endian)
+    memcpy (value, &data, value_size);
+else
+    memcpy (value, ((char *)&data) + sizeof(data)-value_size, value_size);
+free (response);
+return 0;
+}
+
+/**
+
+   sim_panel_mem_deposit
+
+        addr_size    the size (in local storage) of the buffer which 
+                     contains the memory address of the data to be deposited
+                     into the simulator
+        addr         a pointer to the buffer containing the memory address
+                     of the data to be deposited into the simulator
+        value_size   the size (in local storage) of the buffer which will
+                     contains the data to be deposited into the simulator
+        value        a pointer to the buffer which contains the data to be
+                     deposited into the simulator
+ */
+
+ int
+sim_panel_mem_deposit (PANEL *panel, 
+                       size_t addr_size,
+                       const void *addr,
+                       size_t value_size,
+                       const void *value)
+{
+unsigned long long data = 0, address = 0;
+int cmd_stat;
+
+if (!panel || (panel->State == Error)) {
+    sim_panel_set_error ("Invalid Panel");
+    return -1;
+    }
+if (panel->State == Run) {
+    sim_panel_set_error ("Not Halted");
+    return -1;
+    }
+if (little_endian) {
+    memcpy (&data, value, value_size);
+    memcpy (&address, addr, addr_size);
+    }
+else {
+    memcpy (((char *)&data) + sizeof(data)-value_size, value, value_size);
+    memcpy (((char *)&address) + sizeof(address)-addr_size, addr, addr_size);
+    }
+if (_panel_sendf (panel, &cmd_stat, NULL, (panel->radix == 16) ? "DEPOSIT -H %llx %llx" : "DEPOSIT -H %llo %llx", address, data))
+    return -1;
+return 0;
+}
+
+/**
+   sim_panel_set_register_value
+
+        name        the name of a simulator register or a memory address
+                    which is to receive a new value
+        value       the new value in character string form.  The string 
+                    must be in the native/natural radix that the simulator 
+                    uses when referencing that register
+
+ */
+
+int
+sim_panel_set_register_value (PANEL *panel,
+                              const char *name,
+                              const char *value)
+{
+int cmd_stat;
+
+if (!panel || (panel->State == Error)) {
+    sim_panel_set_error ("Invalid Panel");
+    return -1;
+    }
+if (panel->State == Run) {
+    sim_panel_set_error ("Not Halted");
+    return -1;
+    }
+if (_panel_sendf (panel, &cmd_stat, NULL, "DEPOSIT %s %s", name, value))
+    return -1;
+return 0;
+}
+
+/**
+   sim_panel_mount
+
+        device      the name of a simulator device/unit
+        switches    any switches appropriate for the desire attach
+        path        the path on the local system to be attached
+
+ */
+int
+sim_panel_mount (PANEL *panel,
+                 const char *device,
+                 const char *switches,
+                 const char *path)
+{
+char *response = NULL;
+OperationalState OrigState;
+int stat = 0;
+int cmd_stat;
+
+if (!panel || (panel->State == Error)) {
+    sim_panel_set_error ("Invalid Panel");
+    return -1;
+    }
+pthread_mutex_lock (&panel->io_lock);
+OrigState = panel->State;
+if (OrigState == Run) {
+    sim_panel_exec_halt (panel);
+    while (panel->State == Run) {
+        pthread_mutex_unlock (&panel->io_lock);
+        msleep (100);
+        pthread_mutex_lock (&panel->io_lock);
+        }
+    }
+pthread_mutex_unlock (&panel->io_lock);
+do {
+    if (_panel_sendf (panel, &cmd_stat, &response, "ATTACH %s %s %s", switches, device, path)) {
+        stat = -1;
+        break;
+        }
+    if (cmd_stat) {
+        sim_panel_set_error (response);
+        stat = -1;
+        }
+    } while (0);
+pthread_mutex_lock (&panel->io_lock);
+if (OrigState == Run)
+    sim_panel_exec_run (panel);
+pthread_mutex_unlock (&panel->io_lock);
+free (response);
+return stat;
+}
+
+/**
+   sim_panel_dismount
+
+        device      the name of a simulator device/unit
+
+ */
+int
+sim_panel_dismount (PANEL *panel,
+                    const char *device)
+{
+char *response = NULL;
+OperationalState OrigState;
+int stat = 0;
+int cmd_stat;
+
+if (!panel || (panel->State == Error)) {
+    sim_panel_set_error ("Invalid Panel");
+    return -1;
+    }
+pthread_mutex_lock (&panel->io_lock);
+OrigState = panel->State;
+if (OrigState == Run) {
+    sim_panel_exec_halt (panel);
+    while (panel->State == Run) {
+        pthread_mutex_unlock (&panel->io_lock);
+        msleep (100);
+        pthread_mutex_lock (&panel->io_lock);
+        }
+    }
+pthread_mutex_unlock (&panel->io_lock);
+do {
+    if (_panel_sendf (panel, &cmd_stat, &response, "DETACH %s", device)) {
+        stat = -1;
+        break;
+        }
+    if (cmd_stat) {
+        sim_panel_set_error (response);
+        stat = -1;
+        }
+    } while (0);
+pthread_mutex_lock (&panel->io_lock);
+if (OrigState == Run)
+    sim_panel_exec_run (panel);
+pthread_mutex_unlock (&panel->io_lock);
+free (response);
+return stat;
+}
+
+
+static void *
+_panel_reader(void *arg)
+{
+PANEL *p = (PANEL*)arg;
+REG *r = NULL;
+int sched_policy;
+struct sched_param sched_priority;
+char buf[4096];
+int buf_data = 0;
+
+/* 
+   Boost Priority for this response processing thread to quickly digest 
+   arriving data.
+ */
+pthread_getschedparam (pthread_self(), &sched_policy, &sched_priority);
+++sched_priority.sched_priority;
+pthread_setschedparam (pthread_self(), sched_policy, &sched_priority);
+
+buf[buf_data] = '\0';
+pthread_mutex_lock (&p->io_lock);
+if (!p->parent) {
+    while (1) {
+        int new_data = sim_read_sock (p->sock, &buf[buf_data], sizeof(buf)-(buf_data+1));
+
+        if (new_data <= 0) {
+            sim_panel_set_error ("%s after reading %d bytes: %s", sim_get_err_sock("Unexpected socket read"), buf_data, buf);
+            _panel_debug (p, DBG_RCV, "%s", NULL, 0, sim_panel_get_error());
+            p->State = Error;
+            break;
+            }
+        _panel_debug (p, DBG_RCV, "Startup receive of %d bytes: ", &buf[buf_data], new_data, new_data);
+        buf_data += new_data;
+        buf[buf_data] = '\0';
+        if (!memcmp (mantra, buf, sizeof (mantra))) {   /* strip initial telnet mantra from input stream */
+            memmove (buf, buf + sizeof (mantra), 1 + buf_data - sizeof (mantra));
+            buf_data -= sizeof (mantra);
+            }
+        if ((size_t)buf_data < strlen (sim_prompt))
+            continue;
+        if (!strcmp (sim_prompt, &buf[buf_data - strlen (sim_prompt)])) {
+            memmove (buf, &buf[buf_data - strlen (sim_prompt)], strlen (sim_prompt) + 1);
+            buf_data = strlen (sim_prompt);
+            break;
+            }
+        }
+    }
+p->io_thread_running = 1;
+pthread_mutex_unlock (&p->io_lock);
+pthread_cond_signal (&p->startup_cond);   /* Signal we're ready to go */
+msleep (100);
+pthread_mutex_lock (&p->io_lock);
+while ((p->sock != INVALID_SOCKET) &&
+       (p->State != Error)) {
+    int new_data;
+    char *s, *e, *eol;
+
+    pthread_mutex_unlock (&p->io_lock);
+    new_data = sim_read_sock (p->sock, &buf[buf_data], sizeof(buf)-(buf_data+1));
+    if (new_data <= 0) {
+        pthread_mutex_lock (&p->io_lock);
+        sim_panel_set_error ("%s", sim_get_err_sock("Unexpected socket read"));
+        _panel_debug (p, DBG_RCV, "%s", NULL, 0, sim_panel_get_error());
+        p->State = Error;
+        break;
+        }
+    _panel_debug (p, DBG_RCV, "Received %d bytes: ", &buf[buf_data], new_data, new_data);
+    buf_data += new_data;
+    buf[buf_data] = '\0';
+    s = buf;
+    while ((eol = strchr (s, '\n'))) {
+        /* Line to process */
+        *eol++ = '\0';
+        while ((*s) && (s[strlen(s)-1] == '\r'))
+            s[strlen(s)-1] = '\0';
+        e = strchr (s, ':');
+        if (e) {
+            size_t i;
+            char smp_dev[32], smp_reg[32], smp_ind[32];
+            unsigned int bit;
+
+            *e++ = '\0';
+            if (!strcmp("Time", s)) {
+                p->simulation_time = strtoull (e, NULL, 10);
+                s = eol;
+                while (isspace(0xFF & (*s)))
+                    ++s;
+                continue;
+                }
+            if ((*s == '}') && 
+                (3 == sscanf (s, "}%s %s %s", smp_dev, smp_reg, smp_ind))) {   /* Register bit Sample Data? */
+                r = NULL;
+                for (i=0; i<p->reg_count; i++) {
+                    if (p->regs[i].bits == NULL)
+                        continue;
+                    if ((!strcmp (smp_reg, p->regs[i].name)) && 
+                        ((!p->device_name) || (!strcmp (smp_dev, p->device_name)))) {
+                        r = &p->regs[i];
+                        break;
+                        }
+                    }
+                if (r) {
+                    for (bit = 0; bit < r->bit_count; bit++) {
+                        int val = (int)strtol (e, &e, 10);
+                        r->bits[bit] = val;
+                        if (*e == ',')
+                            ++e;
+                        else
+                            break;
+                        }
+                    s = eol;
+                    }
+                while (isspace(0xFF & (*s)))
+                    ++s;
+                continue;
+                }
+            if (!strncmp (s + strlen (sim_prompt), register_ind_echo, strlen (register_ind_echo) - 1)) {
+                e = s + strlen (sim_prompt) + strlen (register_ind_echo);
+                r = NULL;
+                for (i=0; i<p->reg_count; i++) {
+                    if (p->regs[i].indirect && (!strcmp(p->regs[i].name, e))) {
+                        r = &p->regs[i];
+                        break;
+                        }
+                    }
+                s = eol;
+                while (isspace(0xFF & (*s)))
+                    ++s;
+                if (r)
+                    continue;
+                }
+            if (r) {
+                if (strcmp (s, r->name)) {
+                    unsigned long long data;
+
+                    data = strtoull (e, NULL, 16);
+                    if (little_endian)
+                        memcpy (r->addr, &data, r->size);
+                    else
+                        memcpy (r->addr, ((char *)&data) + sizeof(data)-r->size, r->size);
+                    r = NULL;
+                    }
+                s = eol;
+                while (isspace(0xFF & (*s)))
+                    ++s;
+                continue;
+                }
+            for (i=0; i<p->reg_count; i++) {
+                if (p->regs[i].element_count == 0) {
+                    if (!strcmp(p->regs[i].name, s)) {
+                        unsigned long long data;
+
+                        data = strtoull (e, NULL, 16);
+                        if (little_endian)
+                            memcpy (p->regs[i].addr, &data, p->regs[i].size);
+                        else
+                            memcpy (p->regs[i].addr, ((char *)&data) + sizeof(data)-p->regs[i].size, p->regs[i].size);
+                        break;
+                        }
+                    }
+                else {
+                    size_t name_len = strlen (p->regs[i].name);
+
+                    if ((0 == memcmp (p->regs[i].name, s, name_len)) && (s[name_len] == '[')) {
+                        size_t array_index = (size_t)atoi (s + name_len + 1);
+                        size_t end_index = array_index;
+                        char *end = strchr (s + name_len + 1, '[');
+
+                        if (end)
+                            end_index = (size_t)atoi (end + 1);
+                        if (strcmp (e, " same as above")) 
+                            p->array_element_data = strtoull (e, NULL, 16);
+                        while (array_index <= end_index) {
+                            if (little_endian)
+                                memcpy ((char *)(p->regs[i].addr) + (array_index * p->regs[i].size), &p->array_element_data, p->regs[i].size);
+                            else
+                                memcpy ((char *)(p->regs[i].addr) + (array_index * p->regs[i].size), ((char *)&p->array_element_data) + sizeof(p->array_element_data)-p->regs[i].size, p->regs[i].size);
+                            ++array_index;
+                            }
+                        break;
+                        }
+                    }
+                }
+            if (i != p->reg_count) {
+                s = eol;
+                while (isspace(0xFF & (*s)))
+                    ++s;
+                continue;
+                }
+            --e;
+            *e = ':';
+            /* Unexpected Register Data Found (or other output containing a : character) */
+            }
+        if (!strncmp (s + strlen (sim_prompt), register_repeat_echo, strlen(register_repeat_echo))) {
+            if (p->callback) {
+                pthread_mutex_unlock (&p->io_lock);
+                p->callback (p, p->simulation_time, p->callback_context);
+                pthread_mutex_lock (&p->io_lock);
+                }
+            }
+        if (!strcmp (s + strlen (sim_prompt), register_get_echo)) {
+            pthread_mutex_lock (&p->io_lock);
+            --p->io_reg_query_pending;
+            p->io_waiting = 0;
+            pthread_cond_signal (&p->io_done);
+            pthread_mutex_unlock (&p->io_lock);
+            }
+        else {
+            pthread_mutex_lock (&p->io_lock);
+            if (!strcmp (s + strlen (sim_prompt), command_done_echo)) {
+                _panel_debug (p, DBG_RCV, "Received Command Complete", NULL, 0);
+                p->io_waiting = 0;
+                pthread_cond_signal (&p->io_done);
+                }
+            else {
+                /* Non Register Data Found (echo of EXAMINE or other commands and/or command output) */
+                if (p->io_waiting) {
+                    char *t;
+
+                    if (p->io_response_data + strlen (s) + 3 > p->io_response_size) {
+                        t = (char *)_panel_malloc (p->io_response_data + strlen (s) + 3);
+                        if (t == NULL) {
+                            _panel_debug (p, DBG_RCV, "%s", NULL, 0, sim_panel_get_error());
+                            p->State = Error;
+                            pthread_mutex_unlock (&p->io_lock);
+                            break;
+                            }
+                        memcpy (t, p->io_response, p->io_response_data);
+                        free (p->io_response);
+                        p->io_response = t;
+                        p->io_response_size = p->io_response_data + strlen (s) + 3;
+                        }
+                    _panel_debug (p, DBG_RCV, "Receive Data Accumulated: '%s'", NULL, 0, s);
+                    strcpy (p->io_response + p->io_response_data, s);
+                    p->io_response_data += strlen(s);
+                    strcpy (p->io_response + p->io_response_data, "\r\n");
+                    p->io_response_data += 2;
+                    }
+                else
+                    _panel_debug (p, DBG_RCV, "Receive Data Discarded: '%s'", NULL, 0, s);
+                }
+            pthread_mutex_unlock (&p->io_lock);
+            }
+        s = eol;
+        while (isspace(0xFF & (*s)))
+            ++s;
+        }
+    pthread_mutex_lock (&p->io_lock);
+    if ((p->State == Run) && (!strcmp (s, sim_prompt))) {
+        p->State = Halt;
+        }
+    memmove (buf, s, strlen (s)+1);
+    buf_data = strlen (buf);
+    if (!strcmp("Simulator Running...", buf)) {
+        p->State = Run;
+        buf_data = 0;
+        buf[0] = '\0';
+        }
+    }
+if (p->io_waiting) {
+    _panel_debug (p, DBG_RCV, "Receive: restarting waiting thread while exiting", NULL, 0);
+    p->io_waiting = 0;
+    pthread_cond_signal (&p->io_done);
+    }
+p->io_thread_running = 0;
+pthread_mutex_unlock (&p->io_lock);
+return NULL;
+}
+
+static void *
+_panel_callback(void *arg)
+{
+PANEL *p = (PANEL*)arg;
+int sched_policy;
+struct sched_param sched_priority;
+char *buf = NULL;
+size_t buf_data = 0;
+unsigned int callback_count = 0;
+int cmd_stat;
+
+/* 
+   Boost Priority for timer thread so it doesn't compete 
+   with compute bound activities.
+ */
+pthread_getschedparam (pthread_self(), &sched_policy, &sched_priority);
+++sched_priority.sched_priority;
+pthread_setschedparam (pthread_self(), sched_policy, &sched_priority);
+
+pthread_mutex_lock (&p->io_lock);
+p->callback_thread_running = 1;
+pthread_mutex_unlock (&p->io_lock);
+pthread_cond_signal (&p->startup_cond);   /* Signal we're ready to go */
+msleep (100);
+pthread_mutex_lock (&p->io_lock);
+while ((p->sock != INVALID_SOCKET) && 
+       (p->usecs_between_callbacks) &&
+       (p->State != Error)) {
+    int interval = p->usecs_between_callbacks;
+    int new_register = p->new_register;
+
+    p->new_register = 0;
+    pthread_mutex_unlock (&p->io_lock);
+
+    if (new_register)           /* need to get and send updated register info */
+        _panel_register_query_string (p, &buf, &buf_data);
+
+    /* twice a second activities:                                               */
+    /*  1) update the query string if it has changed                            */
+    /*     (only really happens at startup)                                     */
+    /*  2) update register state by polling if the simulator is halted          */
+    msleep (500);
+    pthread_mutex_lock (&p->io_lock);
+    if (new_register) {
+        if (p->io_reg_query_pending == 0) {
+            size_t repeat_data = strlen (register_repeat_prefix) +  /* prefix */
+                                 20                              +  /* max int width */
+                                 strlen (register_repeat_units)  +  /* units and spacing */
+                                 buf_data                        +  /* command contents */
+                                 1                               +  /* carriage return */
+                                 strlen (register_repeat_echo)   +  /* auto repeat completion */
+                                 1                               +  /* carriage return */
+                                 1;                                 /* NUL */
+            char *repeat = (char *)malloc (repeat_data);
+            char *c;
+
+            sprintf (repeat, "%s%d%s%*.*s", register_repeat_prefix, 
+                                         p->usecs_between_callbacks, 
+                                         register_repeat_units, 
+                                         (int)buf_data, (int)buf_data, buf);
+            pthread_mutex_unlock (&p->io_lock);
+            for (c = strchr (repeat, '\r'); c != NULL; c = strchr (c, '\r'))
+                *c = ';';                               /* replace carriage returns with semicolons */
+            c = strstr (repeat, register_get_echo);     /* remove register_done_echo string and */
+            if (c)                                      /* always true */
+                strcpy (c, register_repeat_echo);       /* replace it with the register_repeat_echo string */
+            if (_panel_sendf (p, &cmd_stat, NULL, "%s", repeat)) {
+                pthread_mutex_lock (&p->io_lock);
+                free (repeat);
+                break;
+                }
+            pthread_mutex_lock (&p->io_lock);
+            free (repeat);
+            }
+        else {                              /* already busy */
+            p->new_register = 1;            /* retry later */
+            _panel_debug (p, DBG_XMT, "Waiting on prior command completion before specifying repeat interval", NULL, 0);
+            }
+        }
+    /* when halted, we directly poll the halted system to get updated */
+    /* register state which may have changed due to panel activities */
+    if (p->State == Halt) {
+        pthread_mutex_unlock (&p->io_lock);
+        if (_panel_get_registers (p, 1, NULL)) {
+            pthread_mutex_lock (&p->io_lock);
+            break;
+            }
+        pthread_mutex_lock (&p->io_lock);
+        }
+    }
+pthread_mutex_unlock (&p->io_lock);
+/* stop any established repeating activity in the simulator */
+if (p->parent == NULL)          /* Top level panel? */
+    _panel_sendf (p, &cmd_stat, NULL, "%s", register_repeat_stop_all);
+else {
+    if (p->State == Run)
+        _panel_sendf (p, &cmd_stat, NULL, "%s", register_repeat_stop);
+    }
+pthread_mutex_lock (&p->io_lock);
+p->callback_thread_running = 0;
+pthread_mutex_unlock (&p->io_lock);
+free (buf);
+return NULL;
+}
+
+static char *sim_panel_error_buf = NULL;
+static size_t sim_panel_error_bufsize = 0;
+
+const char *sim_panel_get_error (void)
+{
+return (sim_panel_error_buf ? sim_panel_error_buf : "");
+}
+
+void sim_panel_clear_error (void)
+{
+if (sim_panel_error_bufsize)
+    free (sim_panel_error_buf);
+sim_panel_error_buf = NULL;
+sim_panel_error_bufsize = 0;
+}
+
+#if defined (_WIN32)
+#define vsnprintf _vsnprintf
+#endif
+
+static void sim_panel_set_error (const char *fmt, ...)
+{
+va_list arglist;
+int len;
+
+if (sim_panel_error_bufsize == 0) {
+    sim_panel_error_bufsize = 2048;
+    sim_panel_error_buf = (char *) malloc (sim_panel_error_bufsize);
+    if (sim_panel_error_buf == NULL) {
+        sim_panel_error_buf = (char *)"sim_panel_set_error(): Out of Memory\n";
+        sim_panel_error_bufsize = 0;
+        return;
+        }
+    }
+sim_panel_error_buf[sim_panel_error_bufsize-1] = '\0';
+
+while (1) {                                         /* format passed string, args */
+    va_start (arglist, fmt);
+    len = vsnprintf (sim_panel_error_buf, sim_panel_error_bufsize-1, fmt, arglist);
+    va_end (arglist);
+
+/* If the formatted result didn't fit into the buffer, then grow the buffer and try again */
+
+    if ((len < 0) || (len >= (int)(sim_panel_error_bufsize-1))) {
+        free (sim_panel_error_buf);
+        sim_panel_error_bufsize = sim_panel_error_bufsize * 2;
+        while ((int)sim_panel_error_bufsize < len + 1)
+            sim_panel_error_bufsize = sim_panel_error_bufsize * 2;
+        sim_panel_error_buf = (char *) malloc (sim_panel_error_bufsize);
+        if (sim_panel_error_buf == NULL) {
+            sim_panel_error_buf = (char *)"sim_panel_set_error(): Out of Memory\n";
+            sim_panel_error_bufsize = 0;
+            return;
+            }
+        sim_panel_error_buf[sim_panel_error_bufsize-1] = '\0';
+        continue;
+        }
+    break;
+    }
+
+return;
+}
+
+static int
+_panel_sendf (PANEL *p, int *completion_status, char **response, const char *fmt, ...)
+{
+char stackbuf[1024];
+int bufsize = sizeof(stackbuf);
+char *buf = stackbuf;
+int len, status_echo_len = 0;
+int post_fix_len = completion_status ? 7 + sizeof (command_done_echo) + sizeof (command_status) : 1;
+va_list arglist;
+int ret;
+
+while (1) {                                         /* format passed string, args */
+    va_start (arglist, fmt);
+    len = vsnprintf (buf, bufsize-1, fmt, arglist);
+    va_end (arglist);
+
+/* If the formatted result didn't fit into the buffer, then grow the buffer and try again */
+
+    if ((len < 0) || ((len + post_fix_len) >= bufsize-1)) {
+        if (buf != stackbuf)
+            free (buf);
+        bufsize = bufsize * 2;
+        if (bufsize < (len + post_fix_len + 2))
+            bufsize = len + post_fix_len + 2;
+        buf = (char *) _panel_malloc (bufsize);
+        if (buf == NULL)
+            return -1;
+        buf[bufsize-1] = '\0';
+        continue;
+        }
+    break;
+    }
+
+if (len && (buf[len-1] != '\r')) {
+    strcpy (&buf[len], "\r");           /* Make sure command line is terminated */
+    ++len;
+    }
+
+pthread_mutex_lock (&p->io_command_lock);
+++p->command_count;
+if (completion_status) {
+    sprintf (&buf[len], "%s\r%s\r", command_status, command_done_echo);
+    status_echo_len = strlen (&buf[len]);
+    pthread_mutex_lock (&p->io_lock);
+    p->io_response_data = 0;
+    }
+
+_panel_debug (p, DBG_REQ, "Command %d Request%s: %*.*s", NULL, 0, p->command_count, completion_status ? " (with response)" : "", len, len, buf);
+ret = ((len + status_echo_len) == _panel_send (p, buf, len + status_echo_len)) ? 0 : -1;
+
+if (completion_status) {
+    if (!ret) {                                     /* Sent OK? */
+        p->io_waiting = 1;
+        while (p->io_waiting)
+            pthread_cond_wait (&p->io_done, &p->io_lock); /* Wait for completion */
+        if (response) {
+            *response = (char *)_panel_malloc (p->io_response_data + 1);
+            if (0 == memcmp (buf, p->io_response + strlen (sim_prompt), len)) {
+                char *eol, *status;
+                memcpy (*response, p->io_response + strlen (sim_prompt) + len + 1, p->io_response_data + 1 - (strlen (sim_prompt) + len + 1));
+                *completion_status = -1;
+                status = strstr (*response, command_status);
+                if (status) {
+                    *(status - strlen (sim_prompt)) = '\0';
+                    status += strlen (command_status) + 2;
+                    eol = strchr (status, '\r');
+                    if (eol)
+                        *eol = '\0';
+                    sscanf (status, "Status:%08X-", completion_status);
+                    }
+                }
+            else
+                memcpy (*response, p->io_response, p->io_response_data + 1);
+            _panel_debug (p, DBG_RSP, "Command %d Response(Status=%d): '%s'", NULL, 0, p->command_count, *completion_status, *response);
+            }
+        else {
+            if (p->io_response_data)
+                _panel_debug (p, DBG_RSP, "Discarded Unwanted Command %d Response Data:", p->io_response, p->io_response_data, p->command_count);
+            }
+        }
+    p->io_response_data = 0;
+    p->io_response[0] = '\0';
+    pthread_mutex_unlock (&p->io_lock);
+    }
+pthread_mutex_unlock (&p->io_command_lock);
+
+if (buf != stackbuf)
+    free (buf);
+return ret;
+}
+
+
+#ifdef  __cplusplus
+}
+#endif